/* eslint-disable no-case-declarations */
/* eslint-disable @typescript-eslint/no-use-before-define */
import { app, BrowserWindow, clipboard, ipcMain, screen } from 'electron';
import { autoUpdater } from 'electron-updater';
import url from 'url';
import http from 'http';
import https from 'https';
import sizeOf from 'image-size';
import minimist from 'minimist';

import path from 'path';
import { fork, ChildProcess } from 'child_process';
import log from 'electron-log';
import { debounce, isUndefined } from 'lodash';
import ipc from 'node-ipc';
import {
  focusPrompt,
  getPromptCache,
  growPrompt,
  hideEmitter,
  hidePromptWindow,
  sendToPrompt,
  setBlurredByKit,
  showPrompt,
  shrinkPrompt,
} from './prompt';
import { showNotification } from './notifications';
import { show } from './show';
import { kitPath, kenvPath, KIT, KENV } from './helpers';
import { makeRestartNecessary } from './restart';
import { getVersion } from './version';
import {
  CHOICE_FOCUSED,
  GENERATE_CHOICES,
  SHRINK_PROMPT,
  RESET_PROMPT,
  RUN_SCRIPT,
  SET_CHOICES,
  SET_HINT,
  SET_IGNORE_BLUR,
  SET_INPUT,
  SET_MODE,
  SET_PANEL,
  SET_PLACEHOLDER,
  SET_TAB_INDEX,
  SHOW_PROMPT,
  TAB_CHANGED,
  VALUE_SUBMITTED,
<<<<<<< HEAD
  GROW_PROMPT,
=======
  CONTENT_SIZE_UPDATED,
>>>>>>> ce2262e6
} from './channels';
import { serverState, startServer, stopServer } from './server';

let child: ChildProcess | null = null;

const consoleLog = log.create('consoleLog');
consoleLog.transports.file.resolvePath = () => kenvPath('logs', 'console.log');

let kitScriptName = '';
export const processMap = new Map();

const setPlaceholder = (text) => {
  if (!appHidden) sendToPrompt(SET_PLACEHOLDER, text);
};

let values: any[] = [];
ipcMain.on(VALUE_SUBMITTED, (_event, { value }) => {
  values = [...values, value];
  if (child) {
    child?.send({ channel: VALUE_SUBMITTED, value });
  }
});

ipcMain.on(GENERATE_CHOICES, (_event, input) => {
  if (child && !isUndefined(input)) {
    child?.send({ channel: GENERATE_CHOICES, input });
  }
});

ipcMain.on('PROMPT_ERROR', (_event, error: Error) => {
  log.warn(error);
  if (!appHidden) setPlaceholder(error.message);
});

ipcMain.on(CHOICE_FOCUSED, (_event, choice: any) => {
  child?.send({ channel: CHOICE_FOCUSED, choice });
});

ipcMain.on(TAB_CHANGED, (event, { tab, input = '' }) => {
  if (child && tab) {
    child?.send({ channel: TAB_CHANGED, tab, input });
  }
});

<<<<<<< HEAD
ipcMain.on(SHRINK_PROMPT, (event, size) => {
  if (!isUndefined(size)) {
    log.info(`SHRINK:`, size);
    shrinkPrompt(size);
  }
});

ipcMain.on(GROW_PROMPT, (event, size) => {
  if (!isUndefined(size)) {
    log.info(`GROW:`, size);
    growPrompt(size);
  }
=======
ipcMain.on(CONTENT_SIZE_UPDATED, (event, width, height) => {
  const browserWindow = BrowserWindow.fromWebContents(event.sender);
  browserWindow?.setSize(width, height);
>>>>>>> ce2262e6
});

let appHidden = false;
const reset = () => {
  values = [];
  sendToPrompt(RESET_PROMPT, { kitScript: kitScriptName });
  if (child) {
    log.info(`> end process ${kitScriptName} - id: ${child.pid} <\n`);
    processMap.delete(child?.pid);
    child?.removeAllListeners();
    child?.kill();
    child = null;
  }
  appHidden = false;
};

// TODO: Work out states
// Closed by user
// Closed by script
// Closed by need to copy/paste
hideEmitter.on('hide', () => {
  if (appHidden) {
    appHidden = false;
  } else {
    reset();
    hidePromptWindow();
  }
});

app.on('second-instance', async (event, argv, workingDirectory) => {
  // eslint-disable-next-line @typescript-eslint/naming-convention
  const { _ } = minimist(argv);
  const [, , argScript, ...argArgs] = _;
  await tryKitScript(argScript, argArgs);
});

ipc.config.id = KIT;
ipc.config.retry = 1500;
ipc.config.silent = true;

ipc.serve(kitPath('tmp', 'ipc'), () => {
  ipc.server.on('message', async (data, socket) => {
    log.info(`ipc message:`, data.scriptPath, data.scriptArgs);
    await tryKitScript(data.scriptPath, data.scriptArgs);
  });
});

ipc.server.start();

const kitScript = (
  scriptPath: string,
  runArgs: string[] = [],
  resolve: any,
  reject: any
) => {
  kitScriptName = scriptPath;
  reset();
  // eslint-disable-next-line no-nested-ternary
  let resolvePath = scriptPath.startsWith(path.sep)
    ? scriptPath
    : scriptPath.includes(path.sep)
    ? kenvPath(scriptPath)
    : kenvPath('scripts', scriptPath);

  if (!resolvePath.endsWith('.js')) resolvePath = `${resolvePath}.js`;

  const codePath = 'usr/local/bin/';

  child = fork(resolvePath, [...runArgs, '--app'], {
    silent: true,
    // stdio: 'inherit',
    execPath: kitPath('node', 'bin', 'node'),
    execArgv: [
      '--require',
      'dotenv/config',
      '--require',
      kitPath('preload', 'mac-app.cjs'),
    ],
    env: {
      ...process.env,
      KIT_CONTEXT: 'app',
      KIT_MAIN: resolvePath,
      PATH: `${kitPath('node', 'bin')}:${codePath}:${process.env.PATH}`,
      KENV,
      KIT,
      NODE_PATH: `${kenvPath('node_modules')}:${kitPath('node_modules')}`,
      DOTENV_CONFIG_PATH: kenvPath('.env'),
      KIT_APP_VERSION: getVersion(),
    },
  });
  processMap.set(child.pid, scriptPath);

  log.info(`\n> begin process ${kitScriptName} id: ${child.pid} <`);

  const tryClean = (on: string) => () => {
    try {
      resolve(values);
      reset();
      hidePromptWindow();
    } catch (error) {
      log.warn(error);
    }
  };

  child.on('exit', tryClean('EXIT'));
  child.on('message', async (data: any) => {
    log.info(`${data?.channel} ${data?.kitScript}`);

    // TODO: Refactor into something better than this :D
    switch (data.channel) {
      case '__FORCE_UPDATE':
        console.log(`__FORCE_UPDATE`);
        break;
      case 'CLEAR_CACHE':
        getPromptCache()?.clear();
        break;

      case 'CONSOLE_LOG':
        consoleLog.info(data.log);
        break;

      case 'CONSOLE_WARN':
        consoleLog.warn(data.warn);
        break;

      case 'COPY_PATH_AS_PICTURE':
        clipboard.writeImage(data?.path);
        break;

      case 'GET_SCREEN_INFO':
        const cursor = screen.getCursorScreenPoint();
        // Get display with cursor
        const activeScreen = screen.getDisplayNearestPoint({
          x: cursor.x,
          y: cursor.y,
        });

        child?.send({ channel: 'SCREEN_INFO', activeScreen });
        break;

      case 'GET_MOUSE':
        const mouseCursor = screen.getCursorScreenPoint();

        child?.send({ channel: 'MOUSE', mouseCursor });
        break;

      case 'GET_SERVER_STATE':
        child?.send({ channel: 'SERVER', ...serverState });
        break;

      case 'HIDE_APP':
        appHidden = true;
        app?.hide();
        break;

      case 'NEEDS_RESTART':
        makeRestartNecessary();
        break;

      case 'QUIT_APP':
        reset();
        app.exit();
        break;

      case RUN_SCRIPT:
        log.info(`\n>> run ${data?.name} ${data?.args.join(' ')}`);
        sendToPrompt(RUN_SCRIPT, data);
        break;

      case 'SEND_RESPONSE':
        resolve(data);
        break;

      case 'SET_LOGIN':
        app.setLoginItemSettings(data);
        break;

      case SET_MODE:
        sendToPrompt(SET_MODE, data);
        break;

      case SET_HINT:
        sendToPrompt(SET_HINT, data);
        break;

      case SET_IGNORE_BLUR:
        setBlurredByKit(data?.ignore);
        break;

      case SET_INPUT:
        sendToPrompt(SET_INPUT, data);
        break;

      case SET_PLACEHOLDER:
        showPrompt();
        sendToPrompt(SET_PLACEHOLDER, data);
        break;

      case SET_PANEL:
        sendToPrompt(SET_PANEL, data);
        break;

      case SET_TAB_INDEX:
        sendToPrompt(SET_TAB_INDEX, data);
        break;

      case 'SHOW_TEXT':
        setBlurredByKit();

        show(
          String.raw`<div class="text-xs font-mono">${data.text}</div>`,
          data.options
        );

        break;

      case 'SHOW_IMAGE':
        setBlurredByKit();

        const { image, options } = data;
        const imgOptions = url.parse(image.src);

        // eslint-disable-next-line promise/param-names
        const { width, height } = await new Promise(
          (resolveImage, rejectImage) => {
            const proto = imgOptions.protocol?.startsWith('https')
              ? https
              : http;
            proto.get(imgOptions, (response) => {
              const chunks: any = [];
              response
                .on('data', (chunk) => {
                  chunks.push(chunk);
                })
                .on('end', () => {
                  const buffer = Buffer.concat(chunks);
                  resolveImage(sizeOf(buffer));
                });
            });
          }
        );

        const imageWindow = await show(
          data?.kitScript || 'show-image',
          String.raw`<img src="${image?.src}" alt="${image?.alt}" title="${image?.title}" />`,
          { width, height, ...options }
        );
        if (imageWindow && !imageWindow.isDestroyed()) {
          imageWindow.on('close', () => {
            focusPrompt();
          });
        }
        break;

      case 'SHOW_NOTIFICATION':
        setBlurredByKit();

        showNotification(data.html, data.options);
        break;

      case SHOW_PROMPT:
        showPrompt();
        if (data?.choices) {
          // validate choices
          if (
            data?.choices.every(
              ({ name, value }: any) =>
                !isUndefined(name) && !isUndefined(value)
            )
          ) {
            sendToPrompt(SHOW_PROMPT, data);
          } else {
            log.warn(`Choices must have "name" and "value"`);
            log.warn(data?.choices);
            if (!appHidden)
              setPlaceholder(
                `Warning: arg choices must have "name" and "value"`
              );
          }
        } else {
          sendToPrompt(SHOW_PROMPT, data);
        }

        break;

      case 'SHOW':
        setBlurredByKit();
        const showWindow = await show('show', data.html, data.options);
        if (showWindow && !showWindow.isDestroyed()) {
          showWindow.on('close', () => {
            focusPrompt();
          });
        }
        break;

      case 'START_SERVER':
        startServer(data.host, parseInt(data.port, 10), tryKitScript);
        break;

      case 'STOP_SERVER':
        stopServer();
        break;

      case 'UPDATE_APP':
        autoUpdater.checkForUpdatesAndNotify({
          title: 'Script Kit Updated',
          body: 'Relaunching...',
        });

        break;

      case SET_CHOICES:
        sendToPrompt(SET_CHOICES, data);
        break;

      case 'UPDATE_PROMPT_WARN':
        setPlaceholder(data?.info);
        break;

      default:
        log.info(`Unknown message ${data.channel}`);
    }
  });

  child.on('error', (error) => {
    reject();
    reset();
    hidePromptWindow();
  });

  (child as any).stdout.on('data', (data: string) => {
    const line = data?.toString();
    log.info(line);
  });
};

export const tryKitScript = async (
  filePath: string,
  runArgs: string[] = []
) => {
  log.info(
    `
*** ${filePath} ${runArgs} ***`.trim()
  );
  try {
    return new Promise((resolve, reject) => {
      kitScript(filePath, runArgs, resolve, reject);
    });
  } catch (error) {
    log.error(error);
    return Promise.resolve(error);
  }
};<|MERGE_RESOLUTION|>--- conflicted
+++ resolved
@@ -11,7 +11,7 @@
 import path from 'path';
 import { fork, ChildProcess } from 'child_process';
 import log from 'electron-log';
-import { debounce, isUndefined } from 'lodash';
+import { isUndefined } from 'lodash';
 import ipc from 'node-ipc';
 import {
   focusPrompt,
@@ -22,7 +22,7 @@
   sendToPrompt,
   setBlurredByKit,
   showPrompt,
-  shrinkPrompt,
+  resizePrompt,
 } from './prompt';
 import { showNotification } from './notifications';
 import { show } from './show';
@@ -46,15 +46,13 @@
   SHOW_PROMPT,
   TAB_CHANGED,
   VALUE_SUBMITTED,
-<<<<<<< HEAD
   GROW_PROMPT,
-=======
   CONTENT_SIZE_UPDATED,
->>>>>>> ce2262e6
 } from './channels';
 import { serverState, startServer, stopServer } from './server';
 
 let child: ChildProcess | null = null;
+let appHidden = false;
 
 const consoleLog = log.create('consoleLog');
 consoleLog.transports.file.resolvePath = () => kenvPath('logs', 'console.log');
@@ -62,7 +60,7 @@
 let kitScriptName = '';
 export const processMap = new Map();
 
-const setPlaceholder = (text) => {
+const setPlaceholder = (text: any) => {
   if (!appHidden) sendToPrompt(SET_PLACEHOLDER, text);
 };
 
@@ -95,27 +93,12 @@
   }
 });
 
-<<<<<<< HEAD
-ipcMain.on(SHRINK_PROMPT, (event, size) => {
+ipcMain.on(CONTENT_SIZE_UPDATED, (event, size) => {
   if (!isUndefined(size)) {
-    log.info(`SHRINK:`, size);
-    shrinkPrompt(size);
-  }
-});
-
-ipcMain.on(GROW_PROMPT, (event, size) => {
-  if (!isUndefined(size)) {
-    log.info(`GROW:`, size);
-    growPrompt(size);
-  }
-=======
-ipcMain.on(CONTENT_SIZE_UPDATED, (event, width, height) => {
-  const browserWindow = BrowserWindow.fromWebContents(event.sender);
-  browserWindow?.setSize(width, height);
->>>>>>> ce2262e6
-});
-
-let appHidden = false;
+    resizePrompt(size);
+  }
+});
+
 const reset = () => {
   values = [];
   sendToPrompt(RESET_PROMPT, { kitScript: kitScriptName });
