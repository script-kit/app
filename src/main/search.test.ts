--- conflicted
+++ resolved
@@ -40,17 +40,12 @@
     verbose: vi.fn(),
   },
   perf: {
-<<<<<<< HEAD
-    start: vi.fn(() => () => 0),
-    measure: vi.fn(async (_name: string, fn: () => Promise<any>) => fn()),
-=======
     start: vi.fn(() => vi.fn(() => 0)),
     measure: vi.fn(async (_name: string, fn: () => Promise<unknown>) => fn()),
     measureSync: vi.fn((_name: string, fn: () => unknown) => fn()),
     logMetric: vi.fn(),
     logSummary: vi.fn(),
     isEnabled: vi.fn(() => false),
->>>>>>> b9cd5982
   },
 }));
 
