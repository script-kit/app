--- conflicted
+++ resolved
@@ -41,13 +41,8 @@
   },
   perf: {
     start: vi.fn(() => vi.fn(() => 0)),
-<<<<<<< HEAD
-    measure: vi.fn(async (_name: string, fn: () => Promise<any>) => fn()),
-    measureSync: vi.fn((_name: string, fn: () => any) => fn()),
-=======
     measure: vi.fn(),
     measureSync: vi.fn(),
->>>>>>> bea935a3
     logMetric: vi.fn(),
     logSummary: vi.fn(),
     isEnabled: vi.fn(() => false),
