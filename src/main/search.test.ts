--- conflicted
+++ resolved
@@ -40,12 +40,8 @@
     verbose: vi.fn(),
   },
   perf: {
-<<<<<<< HEAD
-    start: vi.fn(() => vi.fn()), // Returns a mock end function
-=======
     start: vi.fn(() => vi.fn()), // Returns an end function
     measure: vi.fn((name, fn) => fn()), // Executes the function
->>>>>>> 5da5893c
   },
 }));
 
