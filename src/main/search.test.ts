import { Channel, PROMPT, ProcessType, UI } from '@johnlindquist/kit/core/enum';
import type { Choice, FlagsWithKeys, Script } from '@johnlindquist/kit/types/core';
import { afterEach, beforeEach, describe, expect, it, type Mock, vi } from 'vitest';
import { AppChannel } from '../shared/enums';
import type { ScoredChoice } from '../shared/types';
import type { KitPrompt } from './prompt';

// Mock debounce for immediate execution in tests
vi.mock('lodash-es', () => ({
  debounce: vi.fn((fn) => fn), // Immediate execution for tests
}));

// Mock VS Code fuzzy search
vi.mock('./vscode-search', () => ({
  searchChoices: vi.fn((choices: Choice[], input: string, searchKeys?: string[]) => {
    // Default behavior - filter choices based on input
    if (!input) return choices.map((choice) => ({ item: choice, score: 0, matches: {}, _: '' }));

    return choices
      .filter((choice) => {
        const keys = searchKeys || ['name', 'keyword', 'tag'];
        return keys.some((key) => {
          const value = choice[key as keyof Choice];
          return typeof value === 'string' && value.toLowerCase().includes(input.toLowerCase());
        });
      })
      .map((choice) => ({ item: choice, score: 0.8, matches: {}, _: '' }));
  }),
  scoreChoice: vi.fn(),
  isExactMatch: vi.fn(),
  startsWithQuery: vi.fn(),
  clearFuzzyCache: vi.fn(),
}));

vi.mock('./logs', () => ({
  searchLog: {
    info: vi.fn(),
    warn: vi.fn(),
    silly: vi.fn(),
    verbose: vi.fn(),
  },
  perf: {
<<<<<<< HEAD
    start: vi.fn(() => vi.fn()), // Returns an end function
    measure: vi.fn((name, fn) => fn()), // Executes the function
=======
    start: vi.fn(() => () => 0),
    measure: vi.fn(async (_name: string, fn: () => Promise<unknown>) => fn()),
    measureSync: vi.fn((_name: string, fn: () => unknown) => fn()),
    logMetric: vi.fn(),
    logSummary: vi.fn(),
    isEnabled: vi.fn(() => false),
>>>>>>> 04214ea6
  },
}));

vi.mock('./messages', () => ({
  cacheChoices: vi.fn(),
}));

vi.mock('./state', () => ({
  kitCache: {
    choices: [],
    scripts: [],
    triggers: new Map(),
    postfixes: new Map(),
    keywords: new Map(),
    shortcodes: new Map(),
  },
  kitState: {
    kenvEnv: {},
  },
}));

// Use real implementations for pure functions
vi.mock('@johnlindquist/kit/core/utils', async () => {
  const actual = await vi.importActual('@johnlindquist/kit/core/utils');
  return {
    ...actual,
    getMainScriptPath: vi.fn(() => '/main/script/path'),
  };
});

// Mock helpers
vi.mock('./helpers', () => {
  return {
    createScoredChoice: vi.fn((choice: any) => ({
      item: choice,
      score: 0,
      matches: {},
      _: '',
    })),
    createAsTypedChoice: vi.fn((input: string, template: any) => ({
      ...template,
      id: `typed-${template?.id || 'default'}-${input}-${Date.now()}`,
      name: template?.name || '{input}',
      value: template?.value !== undefined ? template.value : input,
      group: template?.group || 'As Typed',
      asTyped: true,
    })),
    structuredClone: vi.fn((obj: any) => JSON.parse(JSON.stringify(obj))),
  };
});

import { createAsTypedChoice, createScoredChoice, structuredClone } from './helpers';
// Import after mocks
import {
  appendChoices,
  debounceInvokeSearch,
  invokeFlagSearch,
  invokeSearch,
  setChoices,
  setFlags,
  setScoredChoices,
  setScoredFlags,
  setShortcodes,
} from './search';
import { clearFuzzyCache, isExactMatch, scoreChoice, searchChoices, startsWithQuery } from './vscode-search';

describe('Search Functionality', () => {
  let mockPrompt: KitPrompt;
  let mockSendToPrompt: Mock;

  beforeEach(() => {
    vi.clearAllMocks();
    vi.restoreAllMocks();
    mockSendToPrompt = vi.fn();

    // Set default mock implementations
    vi.mocked(searchChoices).mockReturnValue([]);
    vi.mocked(isExactMatch).mockReturnValue(false);
    vi.mocked(startsWithQuery).mockReturnValue(false);

    mockPrompt = {
      ui: UI.arg,
      pid: 12345,
      scriptPath: '/test/script.ts',
      getLogPrefix: vi.fn(() => '[TEST]'),
      sendToPrompt: mockSendToPrompt,
      cacheScriptChoices: false,
      kitSearch: {
        input: '',
        inputRegex: undefined,
        keyword: '',
        keywordCleared: false,
        generated: false,
        flaggedValue: '',
        choices: [],
        scripts: [],
        hasGroup: false,
        keys: ['name', 'keyword', 'tag'],
        keywords: new Map(),
        triggers: new Map(),
        postfixes: new Map(),
        shortcodes: new Map(),
      },
      flagSearch: {
        input: '',
        choices: [],
        hasGroup: false,
      },
      updateShortcodes: vi.fn(),
    } as any;
  });

  afterEach(() => {
    vi.clearAllMocks();
  });

  describe('invokeSearch', () => {
    it('should return early if UI is not arg', () => {
      mockPrompt.ui = UI.editor;

      invokeSearch(mockPrompt, 'test input');

      expect(mockSendToPrompt).not.toHaveBeenCalled();
    });

    it('should return early if choices array is empty', () => {
      mockPrompt.kitSearch.choices = [];

      invokeSearch(mockPrompt, 'test input');

      expect(mockSendToPrompt).toHaveBeenCalledWith(Channel.SET_SCORED_CHOICES, []);
    });

    it('should transform input using regex when inputRegex is set', () => {
      mockPrompt.kitSearch.inputRegex = /test-(\w+)/;
      mockPrompt.kitSearch.choices = [{ id: '1', name: 'Test Choice', keyword: 'test' }];
      vi.mocked(searchChoices).mockReturnValue([]);

      invokeSearch(mockPrompt, 'test-something extra text');

      expect(mockPrompt.kitSearch.input).toBe('test-something');
    });

    it('should handle empty input by showing non-filtered choices', () => {
      const choices = [
        {
          id: '1',
          name: 'Choice 1',
          pass: false,
          miss: false,
          hideWithoutInput: false,
        },
        { id: '2', name: 'Choice 2', miss: true },
        { id: '3', name: 'Choice 3', hideWithoutInput: true },
      ];
      mockPrompt.kitSearch.choices = choices;

      invokeSearch(mockPrompt, '');

      // Should only include the first choice (non-filtered)
      expect(mockSendToPrompt).toHaveBeenCalledWith(
        Channel.SET_SCORED_CHOICES,
        expect.arrayContaining([
          expect.objectContaining({
            item: expect.objectContaining({ id: '1', name: 'Choice 1' }),
            score: 0,
            matches: {},
          }),
        ]),
      );
    });

    it('should show miss and info choices when no regular choices available for empty input', () => {
      const choices = [
        { id: '1', name: 'Choice 1', miss: true },
        { id: '2', name: 'Choice 2', miss: true },
        { id: '3', name: 'Choice 3', pass: true }, // pass choices are excluded from regular results
        { id: '4', name: 'Choice 4', hideWithoutInput: true },
      ];
      mockPrompt.kitSearch.choices = choices;

      invokeSearch(mockPrompt, '');

      // Should show miss choices in fallback since no regular choices exist
      expect(mockSendToPrompt).toHaveBeenCalledWith(
        Channel.SET_SCORED_CHOICES,
        expect.arrayContaining([expect.objectContaining({ item: expect.objectContaining({ miss: true }) })]),
      );
    });

    it('should show info choices as regular choices (not fallback)', () => {
      const choices = [
        { id: '1', name: 'Miss Choice', miss: true },
        { id: '2', name: 'Miss Choice 2', miss: true },
        { id: '3', name: 'Info Choice', info: true },
        { id: '4', name: 'Pass Choice', pass: true }, // Excluded from regular results
        { id: '5', name: 'Hidden Choice', hideWithoutInput: true }, // Excluded from regular results
      ];
      mockPrompt.kitSearch.choices = choices;

      invokeSearch(mockPrompt, '');

      // Should show info choice as regular choice, not as fallback
      expect(mockSendToPrompt).toHaveBeenCalledWith(
        Channel.SET_SCORED_CHOICES,
        expect.arrayContaining([
          expect.objectContaining({
            item: expect.objectContaining({ id: '3', name: 'Info Choice', info: true }),
          }),
        ]),
      );
    });

    it('should handle search with empty results', () => {
      mockPrompt.kitSearch.choices = [{ id: '1', name: 'Test' }];
      vi.mocked(searchChoices).mockReturnValue([]);

      invokeSearch(mockPrompt, 'test');

      expect(mockPrompt.kitSearch.input).toBe('test');
    });

    it('should handle grouped search results', () => {
      const choices = [
        { id: '1', name: 'test match', keyword: 'test', group: 'Group1' },
        { id: '2', name: 'testing', group: 'Group1' },
        { id: '3', name: 'not a match', group: 'Group2' },
      ];
      const searchResults = [
        { item: choices[0], score: 0.9, matches: { name: [[0, 4]] }, _: '' },
        { item: choices[1], score: 0.7, matches: { name: [[0, 4]] }, _: '' },
      ];

      mockPrompt.kitSearch.choices = choices;
      mockPrompt.kitSearch.hasGroup = true;
      vi.mocked(searchChoices).mockReturnValue(searchResults);

      invokeSearch(mockPrompt, 'test');

      expect(mockSendToPrompt).toHaveBeenCalledWith(Channel.SET_SCORED_CHOICES, expect.any(Array));
    });

    it('should handle regex pass patterns', () => {
      const choices = [
        { id: '1', name: 'Regex Choice', pass: '/^test.*/i', group: 'Patterns' },
        { id: '2', name: 'Normal Choice', group: 'Normal' },
      ];

      mockPrompt.kitSearch.choices = choices;
      mockPrompt.kitSearch.hasGroup = true;
      vi.mocked(searchChoices).mockReturnValue([]);

      invokeSearch(mockPrompt, 'testing123');

      expect(mockSendToPrompt).toHaveBeenCalledWith(Channel.SET_SCORED_CHOICES, expect.any(Array));
    });

    it('should handle hideWithoutInput choices correctly', () => {
      const choices = [
        { id: '1', name: 'Hidden Choice', hideWithoutInput: true },
        { id: '2', name: 'Normal Choice' },
      ];

      mockPrompt.kitSearch.choices = choices;
      mockPrompt.kitSearch.hasGroup = false;
      vi.mocked(searchChoices).mockReturnValue([]);

      // Test with empty input
      invokeSearch(mockPrompt, '');

      // Should only include normal choice, not hidden choice
      expect(mockSendToPrompt).toHaveBeenCalledWith(
        Channel.SET_SCORED_CHOICES,
        expect.arrayContaining([
          expect.objectContaining({
            item: expect.objectContaining({ name: 'Normal Choice' }),
          }),
        ]),
      );
    });
  });

  describe('invokeFlagSearch', () => {
    it('should handle empty input by showing non-filtered flag choices', () => {
      const flagChoices = [
        { id: 'flag1', name: 'Flag 1', pass: false, hideWithoutInput: false, miss: false },
        { id: 'flag2', name: 'Flag 2', pass: true },
        { id: 'flag3', name: 'Flag 3', hideWithoutInput: true },
      ];
      mockPrompt.flagSearch.choices = flagChoices;

      invokeFlagSearch(mockPrompt, '');

      expect(mockSendToPrompt).toHaveBeenCalledWith(
        Channel.SET_SCORED_FLAGS,
        expect.arrayContaining([expect.objectContaining({ item: flagChoices[0] })]),
      );
    });

    it('should handle flag search with groups', () => {
      const flagChoices = [
        { id: 'flag1', name: 'Test Flag', group: 'Group1' },
        { id: 'flag2', name: 'Other Flag', group: 'Group2' },
      ];
      const searchResults = [{ item: flagChoices[0], score: 0.8, matches: { name: [[0, 4]] }, _: '' }];

      mockPrompt.flagSearch.choices = flagChoices;
      mockPrompt.flagSearch.hasGroup = true;
      vi.mocked(searchChoices).mockReturnValue(searchResults);
      vi.mocked(isExactMatch).mockReturnValue(false);
      vi.mocked(startsWithQuery).mockReturnValue(true);

      invokeFlagSearch(mockPrompt, 'test');

      expect(mockSendToPrompt).toHaveBeenCalledWith(
        Channel.SET_SCORED_FLAGS,
        expect.arrayContaining([
          expect.objectContaining({
            item: expect.objectContaining({ name: 'Test Flag', group: 'Group1' }),
          }),
        ]),
      );
    });
  });

  describe('setFlags', () => {
    it('should set flag choices and configure search', () => {
      const flags = {
        verbose: { name: 'verbose', description: 'Verbose output' },
        debug: { name: 'debug', description: 'Debug mode', shortcut: 'd' },
        order: ['debug', 'verbose'],
        sortChoicesKey: ['name'],
      } as FlagsWithKeys;

      setFlags(mockPrompt, flags);

      expect(mockPrompt.flagSearch.choices).toHaveLength(2);
      expect(mockPrompt.flagSearch.choices[0]).toMatchObject({
        id: 'verbose',
        name: 'verbose',
        value: 'verbose',
      });
      expect(mockPrompt.flagSearch.choices[1]).toMatchObject({
        id: 'debug',
        name: 'debug',
        value: 'debug',
        shortcut: 'd',
      });
    });

    it('should handle flags with groups', () => {
      const flags: FlagsWithKeys = {
        verbose: { name: 'verbose', group: 'Output' },
        debug: { name: 'debug', group: 'Debug' },
      };

      setFlags(mockPrompt, flags);

      expect(mockPrompt.flagSearch.hasGroup).toBe(true);
    });
  });

  describe('setShortcodes', () => {
    it('should clear existing shortcodes and maps', () => {
      mockPrompt.kitSearch.shortcodes.set('old', { name: 'old' });
      mockPrompt.kitSearch.keywords.set('old', { name: 'old' });

      const choices = [{ id: '1', name: 'New Choice' }];

      setShortcodes(mockPrompt, choices);

      expect(mockPrompt.kitSearch.shortcodes.size).toBe(0);
      // Note: keywords map is NOT cleared by setShortcodes (this appears to be a bug in the implementation)
      expect(mockPrompt.kitSearch.keywords.size).toBe(1);
      expect(mockPrompt.updateShortcodes).toHaveBeenCalled();
    });

    it('should set keywords from choices', () => {
      const choices = [
        { id: '1', name: 'Test Choice', keyword: 'test' },
        { id: '2', name: 'Other Choice', keyword: 'other' }, // Only keyword property is processed
      ];

      setShortcodes(mockPrompt, choices);

      expect(mockPrompt.kitSearch.keywords.get('test')).toBe(choices[0]);
      expect(mockPrompt.kitSearch.keywords.get('other')).toBe(choices[1]);
    });

    it('should set triggers from choice names with brackets', () => {
      const choices = [
        { id: '1', name: 'Test [trigger] Choice' },
        { id: '2', name: 'Other Choice', trigger: 'explicit' },
      ];

      setShortcodes(mockPrompt, choices);

      expect(mockPrompt.kitSearch.triggers.get('trigger')).toBe(choices[0]);
      expect(mockPrompt.kitSearch.triggers.get('explicit')).toBe(choices[1]);
    });

    it('should set postfixes from string pass values', () => {
      const choices = [
        { id: '1', name: 'Choice 1', pass: 'postfix-value' },
        { id: '2', name: 'Choice 2', pass: '/regex/' }, // Should not be set as postfix
        { id: '3', name: 'Choice 3', pass: true }, // Should not be set as postfix
      ];

      setShortcodes(mockPrompt, choices);

      expect(mockPrompt.kitSearch.postfixes.get('postfix-value')).toBe(choices[0]);
      expect(mockPrompt.kitSearch.postfixes.has('/regex/')).toBe(false);
    });
  });

  describe('setChoices', () => {
    it('should handle empty or invalid choices', () => {
      setChoices(mockPrompt, [], { preload: false });

      expect(mockPrompt.kitSearch.choices).toEqual([]);
      expect(mockPrompt.kitSearch.hasGroup).toBe(false);
      expect(mockSendToPrompt).toHaveBeenCalledWith(Channel.SET_SCORED_CHOICES, []);
    });

    it('should set choices and configure search properly', () => {
      const choices = [
        { id: '1', name: 'Choice 1', group: 'Group1' },
        { id: '2', name: 'Choice 2', exclude: true }, // Should be filtered out
        { id: '3', name: 'Choice 3', group: 'Group2' },
      ];

      setChoices(mockPrompt, choices, { preload: true });

      expect(mockPrompt.kitSearch.choices).toHaveLength(2); // Excluded choice filtered
      expect(mockPrompt.kitSearch.hasGroup).toBe(true);
      expect(mockSendToPrompt).toHaveBeenCalledWith(Channel.SET_CHOICES_CONFIG, { preload: true });
    });

    it('should handle generated choices', () => {
      const choices = [{ id: '1', name: 'Generated Choice' }];

      setChoices(mockPrompt, choices, { preload: false, generated: true });

      expect(mockSendToPrompt).toHaveBeenCalledWith(
        Channel.SET_SCORED_CHOICES,
        expect.arrayContaining([expect.objectContaining({ item: choices[0] })]),
      );
    });

    it('should cache choices for main script', () => {
      const choices = [{ id: '1', name: 'Main Script Choice' }];
      mockPrompt.scriptPath = '/main/script/path';

      setChoices(mockPrompt, choices, { preload: false });

      // Should trigger caching logic for main script
      expect(mockSendToPrompt).toHaveBeenCalledWith(Channel.SET_CHOICES_CONFIG, { preload: false });
    });

    it('should skip initial search when requested', () => {
      const choices = [{ id: '1', name: 'Test Choice' }];

      setChoices(mockPrompt, choices, {
        preload: false,
        skipInitialSearch: true,
      });

      // Should still set up choices but not trigger search
      expect(mockPrompt.kitSearch.choices).toEqual(choices);
    });

    it('should set selected choices', () => {
      const choices = [
        { id: '1', name: 'Choice 1', selected: true },
        { id: '2', name: 'Choice 2', selected: false },
        { id: '3', name: 'Choice 3' },
      ];

      setChoices(mockPrompt, choices, { preload: false });

      expect(mockSendToPrompt).toHaveBeenCalledWith(
        Channel.SET_SELECTED_CHOICES,
        [choices[0]], // Only selected choices
      );
    });

    it('should handle cacheScriptChoices flag', () => {
      const choices = [{ id: '1', name: 'Cached Choice' }];
      mockPrompt.cacheScriptChoices = true;
      mockPrompt.scriptPath = '/test/script.ts';

      setChoices(mockPrompt, choices, { preload: false });

      expect(mockPrompt.cacheScriptChoices).toBe(false);
    });
  });

  describe('setScoredChoices', () => {
    it('should send scored choices to prompt', () => {
      const scoredChoices: ScoredChoice[] = [{ item: { id: '1', name: 'Choice 1' }, score: 0.8, matches: {}, _: '' }];

      setScoredChoices(mockPrompt, scoredChoices, 'test reason');

      expect(mockSendToPrompt).toHaveBeenCalledWith(Channel.SET_SCORED_CHOICES, scoredChoices);
    });

    it('should cache main scored choices for main script with empty input', () => {
      const scoredChoices: ScoredChoice[] = [
        {
          item: { id: '1', name: 'Main Choice' },
          score: 0.8,
          matches: {},
          _: '',
        },
      ];
      mockPrompt.scriptPath = '/main/script/path';
      mockPrompt.kitSearch.input = '';
      mockPrompt.kitSearch.inputRegex = undefined;
      (mockPrompt as any).isMainMenu = true; // Add this line

      setScoredChoices(mockPrompt, scoredChoices);

      expect(mockSendToPrompt).toHaveBeenCalledWith(Channel.SET_SCORED_CHOICES, scoredChoices);
      expect(mockSendToPrompt).toHaveBeenCalledWith(AppChannel.SET_CACHED_MAIN_SCORED_CHOICES, scoredChoices);
    });

    it('should not cache if input is not empty', () => {
      const scoredChoices: ScoredChoice[] = [
        {
          item: { id: '1', name: 'Main Choice' },
          score: 0.8,
          matches: {},
          _: '',
        },
      ];
      mockPrompt.scriptPath = '/main/script/path';
      mockPrompt.kitSearch.input = 'search';

      setScoredChoices(mockPrompt, scoredChoices);

      expect(mockSendToPrompt).toHaveBeenCalledWith(Channel.SET_SCORED_CHOICES, scoredChoices);
      expect(mockSendToPrompt).not.toHaveBeenCalledWith(AppChannel.SET_CACHED_MAIN_SCORED_CHOICES, scoredChoices);
    });
  });

  describe('setScoredFlags', () => {
    it('should send scored flags to prompt', () => {
      const scoredFlags: ScoredChoice[] = [
        {
          item: { id: 'flag1', name: 'Flag 1' },
          score: 0.8,
          matches: {},
          _: '',
        },
      ];

      setScoredFlags(mockPrompt, scoredFlags);

      expect(mockSendToPrompt).toHaveBeenCalledWith(Channel.SET_SCORED_FLAGS, scoredFlags);
    });

    it('should handle empty flags array', () => {
      setScoredFlags(mockPrompt, []);

      expect(mockSendToPrompt).toHaveBeenCalledWith(Channel.SET_SCORED_FLAGS, []);
    });

    it('should handle undefined flags', () => {
      setScoredFlags(mockPrompt);

      expect(mockSendToPrompt).toHaveBeenCalledWith(Channel.SET_SCORED_FLAGS, []);
    });
  });

  describe('appendChoices', () => {
    it('should append choices to existing choices', () => {
      const existingChoices = [{ id: '1', name: 'Existing' }];
      const newChoices = [{ id: '2', name: 'New' }];

      mockPrompt.kitSearch.choices = existingChoices;

      appendChoices(mockPrompt, newChoices);

      // Verify that the choices were updated (setChoices processes them through formatChoices)
      expect(mockPrompt.kitSearch.choices).toEqual(
        expect.arrayContaining([
          expect.objectContaining({ name: 'Existing' }),
          expect.objectContaining({ name: 'New' }),
        ]),
      );
    });
  });

  describe('debounceInvokeSearch', () => {
    it('should be a debounced version of invokeSearch', () => {
      expect(debounceInvokeSearch).toBeDefined();
      // Since we mocked debounce to return the original function, we can test basic functionality

      mockPrompt.kitSearch.choices = [];
      debounceInvokeSearch(mockPrompt, 'test');

      expect(mockSendToPrompt).toHaveBeenCalledWith(Channel.SET_SCORED_CHOICES, []);
    });
  });

  describe('VS Code Fuzzy Search Highlighting', () => {
    it('should handle highlight ranges for hyphenated words', () => {
      const choices = [
        { id: '1', name: 'kit-container', keyword: 'kit' },
        { id: '2', name: 'test-script', keyword: 'test' },
      ];

      const searchResults = [
        {
          item: choices[0],
          score: 0.9,
          matches: {
            name: [
              [0, 3],
              [4, 13],
            ], // VS Code returns proper ranges for original string
          },
          _: '',
        },
      ];

      mockPrompt.kitSearch.choices = choices;
      mockPrompt.kitSearch.hasGroup = false;
      vi.mocked(searchChoices).mockReturnValue(searchResults);

      invokeSearch(mockPrompt, 'kitcontainer');

      // VS Code fuzzy search handles highlighting internally

      // Verify the remapped ranges were sent to the prompt
      expect(mockSendToPrompt).toHaveBeenCalledWith(
        Channel.SET_SCORED_CHOICES,
        expect.arrayContaining([
          expect.objectContaining({
            matches: {
              name: [
                [0, 3],
                [4, 13],
              ], // VS Code returns proper ranges
            },
          }),
        ]),
      );
    });

    it('should handle spaces in choice names', () => {
      const choices = [{ id: '1', name: 'kit container', keyword: 'kit' }];

      const searchResults = [
        {
          item: choices[0],
          score: 0.9,
          matches: {
            name: [
              [0, 3],
              [4, 13],
            ], // VS Code returns proper ranges
          },
          _: '',
        },
      ];

      mockPrompt.kitSearch.choices = choices;
      mockPrompt.kitSearch.hasGroup = false;
      vi.mocked(searchChoices).mockReturnValue(searchResults);

      invokeSearch(mockPrompt, 'kit container');

      // VS Code fuzzy search handles spaces properly
    });

    it('should handle flag search highlight ranges', () => {
      const flagChoices = [{ id: 'flag1', name: 'test-flag', group: 'Group1' }];

      const searchResults = [
        {
          item: flagChoices[0],
          score: 0.8,
          matches: { name: [[0, 4]] },
          _: '',
        },
      ];

      mockPrompt.flagSearch.choices = flagChoices;
      mockPrompt.flagSearch.hasGroup = true;
      vi.mocked(searchChoices).mockReturnValue(searchResults);
      vi.mocked(isExactMatch).mockReturnValue(false);
      vi.mocked(startsWithQuery).mockReturnValue(true);

      invokeFlagSearch(mockPrompt, 'test');

      // VS Code handles flag search highlighting

      expect(mockSendToPrompt).toHaveBeenCalledWith(
        Channel.SET_SCORED_FLAGS,
        expect.arrayContaining([
          expect.objectContaining({
            matches: {
              name: [[0, 4]], // Should be remapped correctly
            },
          }),
        ]),
      );
    });

    it('should handle choices with no matches gracefully', () => {
      const choices = [{ id: '1', name: 'kit-container' }];

      const searchResults = [
        {
          item: choices[0],
          score: 0.9,
          matches: {}, // No matches
          _: '',
        },
      ];

      mockPrompt.kitSearch.choices = choices;
      mockPrompt.kitSearch.hasGroup = false;
      vi.mocked(searchChoices).mockReturnValue(searchResults);

      invokeSearch(mockPrompt, 'test');

      // Should not throw and should pass through empty matches
      expect(mockSendToPrompt).toHaveBeenCalledWith(
        Channel.SET_SCORED_CHOICES,
        expect.arrayContaining([
          expect.objectContaining({
            matches: {},
          }),
        ]),
      );
    });

    it('should handle multiple keys with matches', () => {
      const choices = [{ id: '1', name: 'kit-container', keyword: 'kit-key' }];

      const searchResults = [
        {
          item: choices[0],
          score: 0.9,
          matches: {
            name: [[0, 3]],
            keyword: [[0, 3]],
          },
          _: '',
        },
      ];

      mockPrompt.kitSearch.choices = choices;
      mockPrompt.kitSearch.hasGroup = false;
      vi.mocked(searchChoices).mockReturnValue(searchResults);

      invokeSearch(mockPrompt, 'kit');

      // VS Code fuzzy search handles multiple fields properly
      expect(searchChoices).toHaveBeenCalledWith(choices, 'kit', ['name', 'keyword', 'tag']);
      expect(mockSendToPrompt).toHaveBeenCalledWith(
        Channel.SET_SCORED_CHOICES,
        expect.arrayContaining([
          expect.objectContaining({
            matches: {
              name: [[0, 3]],
              keyword: [[0, 3]],
            },
          }),
        ]),
      );
    });
  });

  describe('Edge Cases and Complex Scenarios', () => {
    it('should handle choices with complex group removal logic', () => {
      const choices = [
        { id: '1', name: 'Choice 1', group: 'Group1', skip: true },
        { id: '2', name: 'Choice 2', group: 'Group1' },
        { id: '3', name: 'Choice 3', group: 'Group2', skip: true },
      ];
      const searchResults = [{ item: choices[1], score: 0.8, matches: {}, _: '' }];

      mockPrompt.kitSearch.choices = choices;
      mockPrompt.kitSearch.hasGroup = true;
      vi.mocked(searchChoices).mockReturnValue(searchResults);

      invokeSearch(mockPrompt, 'test');

      // Should handle group removal logic correctly
      expect(mockSendToPrompt).toHaveBeenCalledWith(Channel.SET_SCORED_CHOICES, expect.any(Array));
    });

    it('should handle lastGroup choices separately', () => {
      const choices = [
        { id: '1', name: 'Regular Choice', group: 'Group1' },
        {
          id: '2',
          name: 'Last Group Choice',
          group: 'Group2',
          lastGroup: true,
        },
      ];
      const searchResults = [
        { item: choices[0], score: 0.9, matches: {}, _: '' },
        { item: choices[1], score: 0.8, matches: {}, _: '' },
      ];

      mockPrompt.kitSearch.choices = choices;
      mockPrompt.kitSearch.hasGroup = true;
      vi.mocked(searchChoices).mockReturnValue(searchResults);

      invokeSearch(mockPrompt, 'choice');

      // Verify that both results are returned
      expect(mockSendToPrompt).toHaveBeenCalledWith(
        Channel.SET_SCORED_CHOICES,
        expect.arrayContaining([
          expect.objectContaining({
            item: expect.objectContaining({ name: 'Regular Choice' }),
          }),
          expect.objectContaining({
            item: expect.objectContaining({ name: 'Last Group Choice', lastGroup: true }),
          }),
        ]),
      );
    });

    it('should handle all misses scenario in grouped search', () => {
      const choices = [{ id: '1', name: 'Miss Choice', miss: true, info: true }];
      const searchResults = [{ item: choices[0], score: 0.8, matches: {}, _: '' }];

      mockPrompt.kitSearch.choices = choices;
      mockPrompt.kitSearch.hasGroup = false;
      vi.mocked(searchChoices).mockReturnValue(searchResults);

      invokeSearch(mockPrompt, 'test');

      // The search results are passed through for all misses scenario
      expect(mockSendToPrompt).toHaveBeenCalledWith(
        Channel.SET_SCORED_CHOICES,
        expect.arrayContaining([
          expect.objectContaining({
            item: expect.objectContaining({ name: 'Miss Choice' }),
          }),
        ]),
      );
    });

    it('should handle keyword sorting in startsWithGroup', () => {
      const choices = [
        { id: '1', name: 'test choice', keyword: 'test' },
        { id: '2', name: 'test other', keyword: 'testing' },
        { id: '3', name: 'test simple' },
      ];

      mockPrompt.kitSearch.choices = choices;
      mockPrompt.kitSearch.hasGroup = true;
      vi.mocked(searchChoices).mockReturnValue([]);

      invokeSearch(mockPrompt, 'test');

      // Should trigger exact match grouping and sorting
      expect(mockSendToPrompt).toHaveBeenCalledWith(Channel.SET_SCORED_CHOICES, expect.any(Array));
    });

    it('should handle matchLastGroup sorting by keyword', () => {
      const choices = [
        {
          id: '1',
          name: 'Choice without keyword',
          group: 'Last',
          lastGroup: true,
        },
        {
          id: '2',
          name: 'Choice with keyword',
          keyword: 'test',
          group: 'Last',
          lastGroup: true,
        },
      ];

      mockPrompt.kitSearch.choices = choices;
      mockPrompt.kitSearch.hasGroup = true;
      vi.mocked(searchChoices).mockReturnValue([]);

      invokeSearch(mockPrompt, 'match');

      expect(mockSendToPrompt).toHaveBeenCalledWith(Channel.SET_SCORED_CHOICES, expect.any(Array));
    });

    it('should handle VS Code fuzzy search with no results', () => {
      const choices = [
        {
          id: '1',
          name: 'contains test word',
          miss: false,
          pass: false,
          info: false,
        },
        { id: '2', name: 'no match', miss: false, pass: false, info: false },
      ];

      mockPrompt.kitSearch.choices = choices;
      mockPrompt.kitSearch.hasGroup = false;
      vi.mocked(searchChoices).mockReturnValue([{ item: choices[0], score: 0.8, matches: { name: [[9, 13]] }, _: '' }]);
      mockPrompt.kitSearch.keys = ['name', 'keyword'];

      invokeSearch(mockPrompt, 'test');

      // Should use VS Code fuzzy search
      expect(searchChoices).toHaveBeenCalledWith(choices, 'test', ['name', 'keyword']);
      expect(mockSendToPrompt).toHaveBeenCalledWith(
        Channel.SET_SCORED_CHOICES,
        expect.arrayContaining([
          expect.objectContaining({
            item: expect.objectContaining({ id: '1', name: 'contains test word' }),
          }),
        ]),
      );
    });

    describe('asTyped functionality', () => {
      it('should not show "As Typed" option when no asTyped choice exists', () => {
        const choices = [
          { id: '1', name: 'Git', value: 'git' },
          { id: '2', name: 'Node', value: 'node' },
        ];

        mockPrompt.kitSearch.choices = choices;
        mockPrompt.kitSearch.hasGroup = false;
        vi.mocked(searchChoices).mockReturnValue([
          { item: choices[0], score: 0.7, matches: { name: [[0, 2]] }, _: '' },
        ]);

        invokeSearch(mockPrompt, 'gi');

        expect(mockSendToPrompt).toHaveBeenCalledWith(
          Channel.SET_SCORED_CHOICES,
          expect.not.arrayContaining([
            expect.objectContaining({
              item: expect.objectContaining({ group: 'As Typed' }),
            }),
          ]),
        );
      });

      it('should not show "As Typed" option when input is empty', () => {
        const choices = [
          { id: '1', name: 'Git', value: 'git' },
          { id: '2', name: 'Create {input}', asTyped: true },
        ];

        mockPrompt.kitSearch.choices = choices;
        mockPrompt.kitSearch.hasGroup = false;

        invokeSearch(mockPrompt, '');

        expect(mockSendToPrompt).toHaveBeenCalledWith(
          Channel.SET_SCORED_CHOICES,
          expect.not.arrayContaining([
            expect.objectContaining({
              item: expect.objectContaining({ group: 'As Typed' }),
            }),
          ]),
        );
      });

      it('should show "As Typed" option when asTyped choice exists and no exact match', () => {
        const choices = [
          { id: '1', name: 'Git', value: 'git' },
          { id: '2', name: 'Create {input}', asTyped: true },
        ];

        mockPrompt.kitSearch.choices = choices;
        mockPrompt.kitSearch.hasGroup = false;
        vi.mocked(searchChoices).mockReturnValue([
          { item: choices[0], score: 0.7, matches: { name: [[0, 2]] }, _: '' },
        ]);

        invokeSearch(mockPrompt, 'git foo');

        const calls = mockSendToPrompt.mock.calls;
        const setScoredChoicesCall = calls.find((call) => call[0] === Channel.SET_SCORED_CHOICES);
        const scoredChoices = setScoredChoicesCall?.[1] || [];

        // Find the as typed choice in the results
        const asTypedChoice = scoredChoices.find((sc: ScoredChoice) => sc.item.asTyped === true);

        expect(asTypedChoice).toBeDefined();
        expect(asTypedChoice.item.value).toBe('git foo');
        expect(asTypedChoice.item.name).toBe('Create {input}');
        expect(asTypedChoice.item.group).toBe('As Typed');
      });

      it('should not show "As Typed" option when exact match exists on name', () => {
        const choices = [
          { id: '1', name: 'git', value: 'git' },
          { id: '2', name: 'Create {input}', asTyped: true },
        ];

        mockPrompt.kitSearch.choices = choices;
        mockPrompt.kitSearch.hasGroup = false;
        vi.mocked(searchChoices).mockReturnValue([
          { item: choices[0], score: 1.0, matches: { name: [[0, 3]] }, _: '' },
        ]);

        invokeSearch(mockPrompt, 'git');

        expect(mockSendToPrompt).toHaveBeenCalledWith(
          Channel.SET_SCORED_CHOICES,
          expect.not.arrayContaining([
            expect.objectContaining({
              item: expect.objectContaining({ group: 'As Typed' }),
            }),
          ]),
        );
      });

      it('should not show "As Typed" option when exact match exists on keyword', () => {
        const choices = [
          { id: '1', name: 'GitHub CLI', keyword: 'git', value: 'gh' },
          { id: '2', name: 'Create {input}', asTyped: true },
        ];

        mockPrompt.kitSearch.choices = choices;
        mockPrompt.kitSearch.hasGroup = false;
        vi.mocked(searchChoices).mockReturnValue([
          { item: choices[0], score: 1.0, matches: { keyword: [[0, 3]] }, _: '' },
        ]);

        invokeSearch(mockPrompt, 'git');

        expect(mockSendToPrompt).toHaveBeenCalledWith(
          Channel.SET_SCORED_CHOICES,
          expect.not.arrayContaining([
            expect.objectContaining({
              item: expect.objectContaining({ group: 'As Typed' }),
            }),
          ]),
        );
      });

      it('should preserve value in "As Typed" option', () => {
        const choices = [
          { id: '1', name: 'Git', value: 'git' },
          { id: '2', name: 'Select {input} as path', asTyped: true },
        ];

        mockPrompt.kitSearch.choices = choices;
        mockPrompt.kitSearch.hasGroup = false;
        vi.mocked(searchChoices).mockReturnValue([
          { item: choices[0], score: 0.5, matches: { name: [[0, 1]] }, _: '' },
        ]);

        invokeSearch(mockPrompt, '/Users/john/Documents');

        const calls = mockSendToPrompt.mock.calls;
        const setScoredChoicesCall = calls.find((call) => call[0] === Channel.SET_SCORED_CHOICES);
        const scoredChoices = setScoredChoicesCall?.[1] || [];

        // Find the as typed choice in the results
        const asTypedChoice = scoredChoices.find((sc: ScoredChoice) => sc.item.asTyped === true);

        expect(asTypedChoice).toBeDefined();
        expect(asTypedChoice.item.value).toBe('/Users/john/Documents');
        expect(asTypedChoice.item.name).toBe('Select {input} as path');
        expect(asTypedChoice.item.group).toBe('As Typed');
      });

      it('should handle multiple asTyped choices', () => {
        const choices = [
          { id: '1', name: 'Git', value: 'git' },
          { id: '2', name: 'Create file: {input}', asTyped: true },
          { id: '3', name: 'Create folder: {input}', asTyped: true },
        ];

        mockPrompt.kitSearch.choices = choices;
        mockPrompt.kitSearch.hasGroup = false;
        vi.mocked(searchChoices).mockReturnValue([]);

        invokeSearch(mockPrompt, 'newproject');

        // Should show both "As Typed" options
        const calls = mockSendToPrompt.mock.calls;
        const setScoredChoicesCall = calls.find((call) => call[0] === Channel.SET_SCORED_CHOICES);
        const scoredChoices = setScoredChoicesCall?.[1] || [];
        const asTypedChoices = scoredChoices.filter((sc: ScoredChoice) => sc.item.asTyped === true);

        expect(asTypedChoices).toHaveLength(2);
        expect(asTypedChoices[0].item.value).toBe('newproject');
        expect(asTypedChoices[0].item.name).toBe('Create file: {input}');
        expect(asTypedChoices[1].item.value).toBe('newproject');
        expect(asTypedChoices[1].item.name).toBe('Create folder: {input}');
      });

      it('should handle value defaulting correctly for asTyped choices', () => {
        const choices = [
          { id: '1', name: 'Git', value: 'git' },
          { id: '2', name: 'Use {input} as command', asTyped: true }, // No value specified
          { id: '3', name: 'Set custom value', asTyped: true, value: 'custom-value' }, // Custom value
        ];

        mockPrompt.kitSearch.choices = choices;
        mockPrompt.kitSearch.hasGroup = false;
        vi.mocked(searchChoices).mockReturnValue([]);

        invokeSearch(mockPrompt, 'my-input-text');

        const calls = mockSendToPrompt.mock.calls;
        const setScoredChoicesCall = calls.find((call) => call[0] === Channel.SET_SCORED_CHOICES);
        const scoredChoices = setScoredChoicesCall?.[1] || [];
        const asTypedChoices = scoredChoices.filter((sc: ScoredChoice) => sc.item.asTyped === true);

        expect(asTypedChoices).toHaveLength(2);
        // First choice should default to input value
        expect(asTypedChoices[0].item.value).toBe('my-input-text');
        expect(asTypedChoices[0].item.name).toBe('Use {input} as command');
        // Second choice should use custom value
        expect(asTypedChoices[1].item.value).toBe('custom-value');
        expect(asTypedChoices[1].item.name).toBe('Set custom value');
      });

      it('should generate unique IDs for multiple asTyped choices', () => {
        const choices = [
          { id: '1', name: 'Git', value: 'git' },
          { id: 'file-choice', name: 'Create file: {input}', asTyped: true },
          { id: 'folder-choice', name: 'Create folder: {input}', asTyped: true },
          { id: 'custom-choice', name: 'Custom: {input}', asTyped: true },
        ];

        mockPrompt.kitSearch.choices = choices;
        mockPrompt.kitSearch.hasGroup = false;
        vi.mocked(searchChoices).mockReturnValue([]);

        invokeSearch(mockPrompt, 'test-input');

        const calls = mockSendToPrompt.mock.calls;
        const setScoredChoicesCall = calls.find((call) => call[0] === Channel.SET_SCORED_CHOICES);
        const scoredChoices = setScoredChoicesCall?.[1] || [];
        const asTypedChoices = scoredChoices.filter((sc: ScoredChoice) => sc.item.asTyped === true);

        // Check that we have 3 asTyped choices
        expect(asTypedChoices).toHaveLength(3);

        // Extract all IDs
        const ids = asTypedChoices.map((choice: ScoredChoice) => choice.item.id);

        // Check that all IDs are unique
        const uniqueIds = new Set(ids);
        expect(uniqueIds.size).toBe(3);

        // Verify each ID includes the original choice ID
        expect(ids[0]).toContain('file-choice');
        expect(ids[1]).toContain('folder-choice');
        expect(ids[2]).toContain('custom-choice');
      });

      it('should work with grouped search results', () => {
        const choices = [
          { id: '1', name: 'Git', value: 'git', group: 'Version Control' },
          { id: '2', name: 'Node', value: 'node', group: 'Runtime' },
          { id: '3', name: 'Create {input}', asTyped: true },
        ];

        mockPrompt.kitSearch.choices = choices;
        mockPrompt.kitSearch.hasGroup = true;
        vi.mocked(searchChoices).mockReturnValue([
          { item: choices[0], score: 0.7, matches: { name: [[0, 2]] }, _: '' },
        ]);

        invokeSearch(mockPrompt, 'git new-feature');

        expect(mockSendToPrompt).toHaveBeenCalledWith(
          Channel.SET_SCORED_CHOICES,
          expect.arrayContaining([
            expect.objectContaining({
              item: expect.objectContaining({
                group: 'As Typed',
                asTyped: true,
                value: 'git new-feature',
              }),
            }),
          ]),
        );
      });

      it('should handle case-insensitive exact matching', () => {
        const choices = [
          { id: '1', name: 'GIT', value: 'git' },
          { id: '2', name: 'Create {input}', asTyped: true },
        ];

        mockPrompt.kitSearch.choices = choices;
        mockPrompt.kitSearch.hasGroup = false;
        vi.mocked(searchChoices).mockReturnValue([
          { item: choices[0], score: 1.0, matches: { name: [[0, 3]] }, _: '' },
        ]);

        invokeSearch(mockPrompt, 'git');

        // Should not show "As Typed" because "git" matches "GIT" case-insensitively
        expect(mockSendToPrompt).toHaveBeenCalledWith(
          Channel.SET_SCORED_CHOICES,
          expect.not.arrayContaining([
            expect.objectContaining({
              item: expect.objectContaining({ group: 'As Typed' }),
            }),
          ]),
        );
      });
    });

    it('should not include group separators when the group has no matches', () => {
      const choices = [
        { id: '1', name: 'exact match', group: 'Group1' },
        { id: '2', name: 'another item', group: 'Group1' },
        { id: '3', name: 'different group', group: 'Group2' },
      ];

      mockPrompt.kitSearch.choices = choices;
      mockPrompt.kitSearch.hasGroup = true;

      // Only return a match from Group2, nothing from Group1
      vi.mocked(searchChoices).mockReturnValue([{ item: choices[2], score: 0.8, matches: { name: [[0, 9]] }, _: '' }]);
      vi.mocked(isExactMatch).mockReturnValue(false);
      vi.mocked(startsWithQuery).mockReturnValue(false);

      invokeSearch(mockPrompt, 'different');

      const call = mockSendToPrompt.mock.calls.find((c) => c[0] === Channel.SET_SCORED_CHOICES);
      const scoredChoices = call?.[1] || [];

      // Should not have any "Exact Match" separator since no exact matches were found
      const exactMatchSeparator = scoredChoices.find(
        (sc: ScoredChoice) => sc.item.name === 'Exact Match' && sc.item.skip === true,
      );
      expect(exactMatchSeparator).toBeUndefined();

      // Should only have the one matched item
      const nonSeparatorItems = scoredChoices.filter((sc: ScoredChoice) => !sc.item.skip);
      expect(nonSeparatorItems).toHaveLength(1);
      expect(nonSeparatorItems[0].item.name).toBe('different group');
    });

    it('should not include "Best Matches" separator when no starts-with matches exist', () => {
      const choices = [
        { id: '1', name: 'test item', group: 'Group1' },
        { id: '2', name: 'another test', group: 'Group1' },
        { id: '3', name: 'completely different', group: 'Group2' },
      ];

      mockPrompt.kitSearch.choices = choices;
      mockPrompt.kitSearch.hasGroup = true;

      // Return matches but none are exact or starts-with
      vi.mocked(searchChoices).mockReturnValue([
        { item: choices[0], score: 0.6, matches: { name: [[5, 9]] }, _: '' },
        { item: choices[1], score: 0.5, matches: { name: [[8, 12]] }, _: '' },
      ]);
      vi.mocked(isExactMatch).mockReturnValue(false);
      vi.mocked(startsWithQuery).mockReturnValue(false);

      invokeSearch(mockPrompt, 'test');

      const call = mockSendToPrompt.mock.calls.find((c) => c[0] === Channel.SET_SCORED_CHOICES);
      const scoredChoices = call?.[1] || [];

      // Should have "Fuzzy Match" separator since there are fuzzy matches
      const separators = scoredChoices.filter((sc: ScoredChoice) => sc.item.skip === true);
      expect(separators).toHaveLength(1);
      expect(separators[0].item.name).toBe('Fuzzy Match');

      // Should have both matched items
      const nonSeparatorItems = scoredChoices.filter((sc: ScoredChoice) => !sc.item.skip);
      expect(nonSeparatorItems).toHaveLength(2);
    });

    it('should include appropriate separator when exact matches exist', () => {
      const choices = [
        { id: '1', name: 'test', group: 'Group1' },
        { id: '2', name: 'test item', group: 'Group1' },
        { id: '3', name: 'another test', group: 'Group2' },
      ];

      mockPrompt.kitSearch.choices = choices;
      mockPrompt.kitSearch.hasGroup = true;

      // First choice is exact match
      vi.mocked(searchChoices).mockReturnValue([
        { item: choices[0], score: 1.0, matches: { name: [[0, 4]] }, _: '' },
        { item: choices[1], score: 0.8, matches: { name: [[0, 4]] }, _: '' },
      ]);
      vi.mocked(isExactMatch).mockImplementation((choice) => choice.id === '1');
      vi.mocked(startsWithQuery).mockImplementation((choice) => choice.id === '2');

      invokeSearch(mockPrompt, 'test');

      const call = mockSendToPrompt.mock.calls.find((c) => c[0] === Channel.SET_SCORED_CHOICES);
      const scoredChoices = call?.[1] || [];

      // Should have "Exact Match" separator
      const exactMatchSeparator = scoredChoices.find(
        (sc: ScoredChoice) => sc.item.name === 'Exact Match' && sc.item.skip === true,
      );
      expect(exactMatchSeparator).toBeDefined();

      // Verify order: separator, exact match, starts-with match
      expect(scoredChoices[0].item.name).toBe('Exact Match');
      expect(scoredChoices[0].item.skip).toBe(true);
      expect(scoredChoices[1].item.id).toBe('1');
      expect(scoredChoices[2].item.id).toBe('2');
    });

    it('should not include original group separators when group name matches query but no items from that group match', () => {
      // This simulates the actual "Cursor Snippets" issue where formatChoices/groupChoices adds group separators
      const choices = [
        // Group separator that would be added by formatChoices/groupChoices
        {
          id: 'group-cursor-snippets',
          name: 'Cursor Snippets',
          group: 'Cursor Snippets',
          skip: true,
          pass: false,
          className: 'defaultGroupClassName',
          nameClassName: 'defaultGroupNameClassName',
          height: 48, // PROMPT.ITEM.HEIGHT.XXXS
        },
        // Real items from "Cursor Snippets" group
        {
          id: 'open-scriptlets',
          name: 'Open Scriptlets',
          command: 'open-scriptlets',
          group: 'Cursor Snippets',
          type: 'Prompt',
          tag: 'opt+s',
        },
        {
          id: 'step-by-step',
          name: 'Step by Step',
          command: 'step-by-step',
          group: 'Cursor Snippets',
          type: 'Prompt',
          tag: 'expand: ,sbs',
        },
        {
          id: 'create-a-branch',
          name: 'Create a Branch',
          command: 'create-a-branch',
          group: 'Cursor Snippets',
          type: 'Prompt',
          tag: 'expand: ,cb',
        },
        // Another group separator
        {
          id: 'group-editor-tools',
          name: 'Editor Tools',
          group: 'Editor Tools',
          skip: true,
          pass: false,
          className: 'defaultGroupClassName',
          nameClassName: 'defaultGroupNameClassName',
          height: 48,
        },
        // Item from different group that matches "Cursor"
        {
          id: 'cursor-position',
          name: 'Cursor Position Helper',
          command: 'cursor-position',
          group: 'Editor Tools',
          type: 'Prompt',
        },
      ];

      mockPrompt.kitSearch.choices = choices;
      mockPrompt.kitSearch.hasGroup = true;

      // The search returns the group separator AND the "Cursor Position Helper"
      // This simulates what happens when the group name itself matches the search
      vi.mocked(searchChoices).mockReturnValue([
        { item: choices[0], score: 0.95, matches: { name: [[0, 6]] }, _: '' }, // "Cursor Snippets" separator
        { item: choices[5], score: 0.9, matches: { name: [[0, 6]] }, _: '' }, // "Cursor Position Helper"
      ]);
      vi.mocked(isExactMatch).mockReturnValue(false);
      vi.mocked(startsWithQuery).mockImplementation((choice) => {
        return choice.name === 'Cursor Snippets' || choice.name === 'Cursor Position Helper';
      });

      invokeSearch(mockPrompt, 'Cursor');

      const call = mockSendToPrompt.mock.calls.find((c) => c[0] === Channel.SET_SCORED_CHOICES);
      const scoredChoices = call?.[1] || [];

      // Log for debugging
      console.log(
        'Scored choices:',
        scoredChoices.map((sc: ScoredChoice) => ({
          name: sc.item.name,
          group: sc.item.group,
          skip: sc.item.skip,
        })),
      );

      // The bug: "Cursor Snippets" separator appears even though no actual items from that group matched
      const cursorSnippetsSeparator = scoredChoices.find(
        (sc: ScoredChoice) => sc.item.name === 'Cursor Snippets' && sc.item.skip === true,
      );

      // This test should FAIL with the current implementation, showing the bug
      expect(cursorSnippetsSeparator).toBeUndefined();

      // Should only have items that actually matched (not group separators)
      const nonSeparatorItems = scoredChoices.filter((sc: ScoredChoice) => !sc.item.skip && sc.item.group !== 'Match');
      expect(nonSeparatorItems).toHaveLength(1);
      expect(nonSeparatorItems[0].item.name).toBe('Cursor Position Helper');
    });

    it('should show exact match for starts with match', () => {
      const choices = [
        { id: '1', name: 'Stripe', description: 'Stripe integration' },
        { id: '2', name: 'Stripe Payment Links', description: 'Manage payment links' },
        { id: '3', name: 'Strip HTML', description: 'Remove HTML tags' },
      ];

      mockPrompt.kitSearch.choices = choices;
      mockPrompt.kitSearch.hasGroup = true;

      vi.mocked(searchChoices).mockReturnValue([
        { item: choices[0], score: 1.0, matches: { name: [[0, 6]] }, _: '' },
        { item: choices[1], score: 0.9, matches: { name: [[0, 6]] }, _: '' },
      ]);
      // Both Stripe and Stripe Payment Links start with "Stripe" so they're exact matches
      vi.mocked(isExactMatch).mockImplementation((choice) => choice.name?.toLowerCase().startsWith('stripe'));
      // Neither matches the mnemonic pattern for "Stripe"
      vi.mocked(startsWithQuery).mockImplementation(() => false);

      invokeSearch(mockPrompt, 'Stripe');

      const call = mockSendToPrompt.mock.calls.find((c) => c[0] === Channel.SET_SCORED_CHOICES);
      const scoredChoices = call?.[1] || [];

      // Should have "Exact Match" header
      const exactMatchHeader = scoredChoices.find(
        (sc: ScoredChoice) => sc.item.name === 'Exact Match' && sc.item.skip === true,
      );
      expect(exactMatchHeader).toBeDefined();

      // Both "Stripe" and "Stripe Payment Links" should be under Exact Match
      const exactMatchIndex = scoredChoices.findIndex((sc: ScoredChoice) => sc.item.name === 'Exact Match');
      expect(scoredChoices[exactMatchIndex + 1]?.item?.name).toBe('Stripe');
      expect(scoredChoices[exactMatchIndex + 2]?.item?.name).toBe('Stripe Payment Links');
    });

    it('should show best match for mnemonic matches', () => {
      const choices = [
        { id: '1', name: 'Stripe Payment Links', description: 'Manage payment links' },
        { id: '2', name: 'Send Pull Request', description: 'Create a PR' },
        { id: '3', name: 'Strip HTML', description: 'Remove HTML tags' },
      ];

      mockPrompt.kitSearch.choices = choices;
      mockPrompt.kitSearch.hasGroup = true;

      vi.mocked(searchChoices).mockReturnValue([
        {
          item: choices[0],
          score: 0.9,
          matches: {
            name: [
              [0, 1],
              [7, 8],
              [15, 16],
            ],
          },
          _: '',
        },
        {
          item: choices[1],
          score: 0.8,
          matches: {
            name: [
              [0, 1],
              [5, 6],
              [10, 11],
            ],
          },
          _: '',
        },
      ]);
      // None start with "spl"
      vi.mocked(isExactMatch).mockImplementation(() => false);
      // Both match the mnemonic pattern S-P-L
      vi.mocked(startsWithQuery).mockImplementation(
        (choice) => choice.name === 'Stripe Payment Links' || choice.name === 'Send Pull Request',
      );

      invokeSearch(mockPrompt, 'spl');

      const call = mockSendToPrompt.mock.calls.find((c) => c[0] === Channel.SET_SCORED_CHOICES);
      const scoredChoices = call?.[1] || [];

      // Should have "Best Matches" header
      const bestMatchHeader = scoredChoices.find(
        (sc: ScoredChoice) => sc.item.name === 'Best Matches' && sc.item.skip === true,
      );
      expect(bestMatchHeader).toBeDefined();

      // Both should be under Best Matches
      const bestMatchIndex = scoredChoices.findIndex((sc: ScoredChoice) => sc.item.name === 'Best Matches');
      const bestMatches = [scoredChoices[bestMatchIndex + 1], scoredChoices[bestMatchIndex + 2]];
      expect(bestMatches.map((m) => m?.item?.name).sort()).toEqual(['Send Pull Request', 'Stripe Payment Links']);
    });

    it('should show best match when typing a word from the middle', () => {
      const choices = [
        { id: '1', name: 'Stripe Payment Links', description: 'Manage payment links' },
        { id: '2', name: 'Process Payment Gateway', description: 'Payment processing' },
        { id: '3', name: 'PayPal Integration', description: 'PayPal payments' },
      ];

      mockPrompt.kitSearch.choices = choices;
      mockPrompt.kitSearch.hasGroup = true;

      vi.mocked(searchChoices).mockReturnValue([
        { item: choices[0], score: 0.9, matches: { name: [[7, 14]] }, _: '' },
        { item: choices[1], score: 0.8, matches: { name: [[8, 15]] }, _: '' },
      ]);
      // None start with "Payment" at position 0
      vi.mocked(isExactMatch).mockImplementation(() => false);
      // Both have "Payment" as a word
      vi.mocked(startsWithQuery).mockImplementation(
        (choice) => choice.name === 'Stripe Payment Links' || choice.name === 'Process Payment Gateway',
      );

      invokeSearch(mockPrompt, 'Payment');

      const call = mockSendToPrompt.mock.calls.find((c) => c[0] === Channel.SET_SCORED_CHOICES);
      const scoredChoices = call?.[1] || [];

      // Should have "Best Matches" header
      const bestMatchHeader = scoredChoices.find(
        (sc: ScoredChoice) => sc.item.name === 'Best Matches' && sc.item.skip === true,
      );
      expect(bestMatchHeader).toBeDefined();

      // Should include both choices that have "Payment" as a word
      const bestMatchIndex = scoredChoices.findIndex((sc: ScoredChoice) => sc.item.name === 'Best Matches');
      const bestMatches = [scoredChoices[bestMatchIndex + 1], scoredChoices[bestMatchIndex + 2]];
      expect(bestMatches.map((m) => m?.item?.name).sort()).toEqual(['Process Payment Gateway', 'Stripe Payment Links']);
    });

    describe('Search prioritization', () => {
      it('should prioritize "API Tester" over "Stripe Payment Links" for query "apit"', () => {
        const choices = [
          {
            id: '1',
            name: 'Stripe Payment Links',
            description: 'Fetch payment links from Stripe and retrieve customer emails from successful payments',
          },
          { id: '2', name: 'API Tester', description: 'Test API endpoints with custom requests and data' },
        ];

        mockPrompt.kitSearch.choices = choices;
        mockPrompt.kitSearch.hasGroup = false;

        const apiTesterResult = {
          item: choices[1],
          score: 327732,
          matches: {
            name: [
              [0, 3],
              [4, 5],
            ],
            slicedName: [
              [0, 3],
              [4, 5],
            ],
          },
          _: '',
        };
        const stripeResult = {
          item: choices[0],
          score: 16,
          matches: {
            description: [
              [7, 8],
              [29, 30],
              [57, 58],
              [83, 84],
            ],
          },
          _: '',
        };

        vi.mocked(searchChoices).mockReturnValue([apiTesterResult, stripeResult]);

        invokeSearch(mockPrompt, 'apit');

        expect(mockSendToPrompt).toHaveBeenCalledWith(
          Channel.SET_SCORED_CHOICES,
          expect.arrayContaining([
            expect.objectContaining({
              item: expect.objectContaining({ name: 'API Tester' }),
              score: expect.any(Number),
            }),
          ]),
        );

        // Verify API Tester comes first
        const call = mockSendToPrompt.mock.calls.find((c) => c[0] === Channel.SET_SCORED_CHOICES);
        const scoredChoices = call?.[1] || [];
        expect(scoredChoices[0]?.item?.name).toBe('API Tester');
        expect(scoredChoices[1]?.item?.name).toBe('Stripe Payment Links');
      });
    });
  });

  describe('Edge Cases for Pass Group and Skip Filtering', () => {
    it('should handle pass group with regex patterns in grouped search', () => {
      const choices = [
        {
          id: '1',
          name: 'Email Choice',
          pass: '/^[a-zA-Z0-9._%+-]+@[a-zA-Z0-9.-]+\\.[a-zA-Z]{2,}$/i',
          group: 'Validators',
        },
        { id: '2', name: 'Phone Choice', pass: '/^\\d{3}-\\d{3}-\\d{4}$/', group: 'Validators' },
        { id: '3', name: 'Normal Choice', group: 'Normal' },
      ];

      mockPrompt.kitSearch.choices = choices;
      mockPrompt.kitSearch.hasGroup = true;
      vi.mocked(searchChoices).mockReturnValue([]);

      invokeSearch(mockPrompt, 'test@example.com');

      // Should include Pass group header and email choice
      const calls = mockSendToPrompt.mock.calls;
      const scoredChoicesCall = calls.find((call) => call[0] === Channel.SET_SCORED_CHOICES);
      const scoredChoices = scoredChoicesCall?.[1] as ScoredChoice[];

      const passHeaderIndex = scoredChoices.findIndex(
        (sc) => sc.item.name === 'Pass "test@example.com" to...' && sc.item.skip === true,
      );
      const emailChoiceIndex = scoredChoices.findIndex((sc) => sc.item.name === 'Email Choice');
      const emailChoice = scoredChoices.find((sc) => sc.item.name === 'Email Choice');

      expect(passHeaderIndex).toBeGreaterThan(-1);
      expect(emailChoiceIndex).toBeGreaterThan(passHeaderIndex);
      // Group property should be preserved now
      expect(emailChoice?.item.group).toBe('Validators');
    });

    it('should handle pass group with boolean pass in grouped search', () => {
      const choices = [
        { id: '1', name: 'Always Pass Choice', pass: true, group: 'Special' },
        { id: '2', name: 'Conditional Pass', pass: false, group: 'Special' },
        { id: '3', name: 'Normal Choice', group: 'Normal' },
      ];

      mockPrompt.kitSearch.choices = choices;
      mockPrompt.kitSearch.hasGroup = true;
      vi.mocked(searchChoices).mockReturnValue([]);

      invokeSearch(mockPrompt, 'anything');

      const calls = mockSendToPrompt.mock.calls;
      const scoredChoicesCall = calls.find((call) => call[0] === Channel.SET_SCORED_CHOICES);
      const scoredChoices = scoredChoicesCall?.[1] as ScoredChoice[];

      // Should include pass header and the always pass choice
      expect(scoredChoices.some((sc) => sc.item.name === 'Pass "anything" to...' && sc.item.skip === true)).toBe(true);
      expect(scoredChoices.some((sc) => sc.item.name === 'Always Pass Choice')).toBe(true);
      expect(scoredChoices.some((sc) => sc.item.name === 'Conditional Pass')).toBe(false);
    });

    it('should handle pass choices in non-grouped search with regex', () => {
      const choices = [
        { id: '1', name: 'URL Choice', pass: '/^https?:\\/\\/.+/' },
        { id: '2', name: 'Normal Choice' },
      ];

      mockPrompt.kitSearch.choices = choices;
      mockPrompt.kitSearch.hasGroup = false;
      vi.mocked(searchChoices).mockReturnValue([{ item: choices[1], score: 0.5, matches: {}, _: '' }]);

      invokeSearch(mockPrompt, 'https://example.com');

      const calls = mockSendToPrompt.mock.calls;
      const scoredChoicesCall = calls.find((call) => call[0] === Channel.SET_SCORED_CHOICES);
      const scoredChoices = scoredChoicesCall?.[1] as ScoredChoice[];

      // Should include both normal choice and pass choice
      expect(scoredChoices.some((sc) => sc.item.name === 'Normal Choice')).toBe(true);
      expect(scoredChoices.some((sc) => sc.item.name === 'URL Choice')).toBe(true);
    });

    it('should filter skip choices in non-grouped search', () => {
      const choices = [
        { id: '1', name: 'Group Header', skip: true },
        { id: '2', name: 'Normal Choice' },
        { id: '3', name: 'Another Choice' },
      ];

      mockPrompt.kitSearch.choices = choices;
      mockPrompt.kitSearch.hasGroup = false;
      vi.mocked(searchChoices).mockReturnValue([
        { item: choices[0], score: 0.9, matches: {}, _: '' },
        { item: choices[1], score: 0.8, matches: {}, _: '' },
        { item: choices[2], score: 0.7, matches: {}, _: '' },
      ]);

      invokeSearch(mockPrompt, 'choice');

      const calls = mockSendToPrompt.mock.calls;
      const scoredChoicesCall = calls.find((call) => call[0] === Channel.SET_SCORED_CHOICES);
      const scoredChoices = scoredChoicesCall?.[1] as ScoredChoice[];

      // Should NOT include skip choice
      expect(scoredChoices.some((sc) => sc.item.skip === true)).toBe(false);
      expect(scoredChoices.some((sc) => sc.item.name === 'Normal Choice')).toBe(true);
      expect(scoredChoices.some((sc) => sc.item.name === 'Another Choice')).toBe(true);
    });

    it('should handle invalid regex patterns gracefully', () => {
      const choices = [
        { id: '1', name: 'Bad Regex', pass: '/[invalid(/', group: 'Test' },
        { id: '2', name: 'Good Regex', pass: '/^test/', group: 'Test' },
      ];

      mockPrompt.kitSearch.choices = choices;
      mockPrompt.kitSearch.hasGroup = true;
      vi.mocked(searchChoices).mockReturnValue([]);

      // Should not throw error
      expect(() => invokeSearch(mockPrompt, 'test')).not.toThrow();

      const calls = mockSendToPrompt.mock.calls;
      const scoredChoicesCall = calls.find((call) => call[0] === Channel.SET_SCORED_CHOICES);
      const scoredChoices = scoredChoicesCall?.[1] as ScoredChoice[];

      // Should include good regex but not bad regex
      expect(scoredChoices.some((sc) => sc.item.name === 'Good Regex')).toBe(true);
      expect(scoredChoices.some((sc) => sc.item.name === 'Bad Regex')).toBe(false);
    });

    it('should show info choices consistently in both grouped and non-grouped paths', () => {
      const choices = [
        { id: '1', name: 'Info Choice', info: true },
        { id: '2', name: 'Normal Choice' },
      ];

      // Test grouped path
      mockPrompt.kitSearch.choices = choices;
      mockPrompt.kitSearch.hasGroup = true;
      vi.mocked(searchChoices).mockReturnValue([{ item: choices[1], score: 0.8, matches: {}, _: '' }]);

      invokeSearch(mockPrompt, 'test');

      let calls = mockSendToPrompt.mock.calls;
      let scoredChoicesCall = calls.find((call) => call[0] === Channel.SET_SCORED_CHOICES);
      let scoredChoices = scoredChoicesCall?.[1] as ScoredChoice[];

      // Info should be at the beginning
      expect(scoredChoices[0].item.name).toBe('Info Choice');

      // Reset and test non-grouped path
      vi.clearAllMocks();
      mockPrompt.kitSearch.hasGroup = false;
      vi.mocked(searchChoices).mockReturnValue([
        { item: choices[0], score: 1.0, matches: {}, _: '' },
        { item: choices[1], score: 0.8, matches: {}, _: '' },
      ]);

      invokeSearch(mockPrompt, 'test');

      calls = mockSendToPrompt.mock.calls;
      scoredChoicesCall = calls.find((call) => call[0] === Channel.SET_SCORED_CHOICES);
      scoredChoices = scoredChoicesCall?.[1] as ScoredChoice[];

      // Info should still be at the beginning
      expect(scoredChoices[0].item.name).toBe('Info Choice');
    });

    it('should not show pass group header when no pass choices match', () => {
      const choices = [
        { id: '1', name: 'Email Only', pass: '/^[\\w.-]+@[\\w.-]+\\.\\w+$/', group: 'Validators' },
        { id: '2', name: 'Normal Choice', group: 'Normal' },
      ];

      mockPrompt.kitSearch.choices = choices;
      mockPrompt.kitSearch.hasGroup = true;
      vi.mocked(searchChoices).mockReturnValue([{ item: choices[1], score: 0.8, matches: {}, _: '' }]);

      invokeSearch(mockPrompt, 'not-an-email');

      const calls = mockSendToPrompt.mock.calls;
      const scoredChoicesCall = calls.find((call) => call[0] === Channel.SET_SCORED_CHOICES);
      const scoredChoices = scoredChoicesCall?.[1] as ScoredChoice[];

      // Should NOT include Pass header
      expect(scoredChoices.some((sc) => sc.item.name === 'Pass' && sc.item.skip === true)).toBe(false);
      // Should include normal choice
      expect(scoredChoices.some((sc) => sc.item.name === 'Normal Choice')).toBe(true);
      // Should NOT include email choice
      expect(scoredChoices.some((sc) => sc.item.name === 'Email Only')).toBe(false);
    });

    it('should include existing Pass group headers when showing pass choices', () => {
      const choices = [
        { id: 'pass-header-1', name: 'Pass "test" to...', skip: true, group: 'Pass input to terminal' },
        { id: '1', name: 'Terminal Command', pass: true, group: 'Pass input to terminal' },
        { id: '3', name: 'Normal Choice', group: 'Normal' },
      ];

      mockPrompt.kitSearch.choices = choices;
      mockPrompt.kitSearch.hasGroup = true;
      vi.mocked(searchChoices).mockReturnValue([]);

      invokeSearch(mockPrompt, 'test');

      const calls = mockSendToPrompt.mock.calls;
      const scoredChoicesCall = calls.find((call) => call[0] === Channel.SET_SCORED_CHOICES);
      const scoredChoices = scoredChoicesCall?.[1] as ScoredChoice[];

      // Find the pass section
      const passHeaderIndex = scoredChoices.findIndex((sc) => sc.item.skip === true && sc.item.name?.includes('Pass'));
      const terminalChoiceIndex = scoredChoices.findIndex((sc) => sc.item.name === 'Terminal Command');

      // Should have the existing group header followed by the pass choice
      expect(passHeaderIndex).toBeGreaterThan(-1);
      expect(terminalChoiceIndex).toBe(passHeaderIndex + 1);

      // Verify pass choice maintains its group
      const terminalChoice = scoredChoices[terminalChoiceIndex];
      expect(terminalChoice?.item.group).toBe('Pass input to terminal');
    });
  });

  describe('searchKeys functionality', () => {
    it('should use custom searchKeys for searching', () => {
      const choices = [
        { id: '1', name: 'Choice 1', description: 'searchable description' },
        { id: '2', name: 'Choice 2', description: 'another description' },
      ];

      mockPrompt.kitSearch.choices = choices;
      mockPrompt.kitSearch.keys = ['name', 'description'];

      invokeSearch(mockPrompt, 'description');

      expect(searchChoices).toHaveBeenCalledWith(choices, 'description', ['name', 'description']);
    });
  });
});<|MERGE_RESOLUTION|>--- conflicted
+++ resolved
@@ -40,17 +40,12 @@
     verbose: vi.fn(),
   },
   perf: {
-<<<<<<< HEAD
-    start: vi.fn(() => vi.fn()), // Returns an end function
-    measure: vi.fn((name, fn) => fn()), // Executes the function
-=======
     start: vi.fn(() => () => 0),
     measure: vi.fn(async (_name: string, fn: () => Promise<unknown>) => fn()),
     measureSync: vi.fn((_name: string, fn: () => unknown) => fn()),
     logMetric: vi.fn(),
     logSummary: vi.fn(),
     isEnabled: vi.fn(() => false),
->>>>>>> 04214ea6
   },
 }));
 
