--- conflicted
+++ resolved
@@ -49,24 +49,11 @@
   sponsorCheck: vi.fn().mockResolvedValue(false),
   setKitStateAtom: vi.fn(),
   preloadChoicesMap: new Map(),
-<<<<<<< HEAD
-  preloadPromptDataMap: new Map(),
-  preloadPreviewMap: new Map(),
-=======
   preloadPreviewMap: new Map(),
   preloadPromptDataMap: new Map(),
->>>>>>> 1aaa8452
 }));
 vi.mock('./system');
 vi.mock('./logs', () => ({
-  perf: {
-    start: vi.fn(() => () => 0),
-    measure: vi.fn(async (_name: string, fn: () => Promise<unknown>) => fn()),
-    measureSync: vi.fn((_name: string, fn: () => unknown) => fn()),
-    logMetric: vi.fn(),
-    logSummary: vi.fn(),
-    isEnabled: vi.fn(() => false),
-  },
   watcherLog: {
     info: vi.fn(),
     error: vi.fn(),
@@ -81,10 +68,7 @@
     info: vi.fn(),
     error: vi.fn(),
     warn: vi.fn(),
-<<<<<<< HEAD
-=======
     verbose: vi.fn(),
->>>>>>> 1aaa8452
   },
 }));
 vi.mock('./process', () => ({
@@ -326,8 +310,7 @@
       expect(parseScript).toHaveBeenCalled();
     });
 
-    // TODO: Fix mock for depWatcher.getWatched - the chokidar watcher isn't fully mocked
-    it.skip('should NOT ignore the original file after madgeAllScripts runs', async () => {
+    it('should NOT ignore the original file after madgeAllScripts runs', async () => {
       const { scriptLog } = await import('./logs');
 
       // Use onScriptChanged which checks wasRecentlyProcessed
