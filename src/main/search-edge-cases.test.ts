import { Channel, PROMPT, ProcessType, UI } from '@johnlindquist/kit/core/enum';
import type { Choice, FlagsWithKeys, Script } from '@johnlindquist/kit/types/core';
import { afterEach, beforeEach, describe, expect, it, type Mock, vi } from 'vitest';
import { AppChannel } from '../shared/enums';
import type { ScoredChoice } from '../shared/types';
import type { KitPrompt } from './prompt';

// Mock debounce for immediate execution in tests
vi.mock('lodash-es', () => ({
  debounce: vi.fn((fn) => fn),
}));

vi.mock('./logs', () => ({
  searchLog: {
    info: vi.fn(),
    warn: vi.fn(),
    silly: vi.fn(),
    verbose: vi.fn(),
  },
  perf: {
<<<<<<< HEAD
    start: vi.fn(() => vi.fn(() => 0)),
    measure: vi.fn(),
    measureSync: vi.fn(),
    logMetric: vi.fn(),
    logSummary: vi.fn(),
    isEnabled: vi.fn(() => false),
=======
    start: vi.fn(() => vi.fn()), // Returns a mock end function
>>>>>>> f5e01cda
  },
}));

vi.mock('./messages', () => ({
  cacheChoices: vi.fn(),
}));

vi.mock('./state', () => ({
  kitCache: {
    choices: [],
    scripts: [],
    triggers: new Map(),
    postfixes: new Map(),
    keywords: new Map(),
    shortcodes: new Map(),
  },
  kitState: {
    kenvEnv: {
      KIT_SEARCH_MAX_ITERATIONS: '3',
      KIT_SEARCH_MIN_SCORE: '0.6',
    },
  },
}));

vi.mock('@johnlindquist/kit/core/utils', async () => {
  const actual = await vi.importActual('@johnlindquist/kit/core/utils');
  return {
    ...actual,
    getMainScriptPath: vi.fn(() => '/main/script/path'),
  };
});

import {
  appendChoices,
  invokeFlagSearch,
  invokeSearch,
  setChoices,
  setFlags,
  setScoredChoices,
  setScoredFlags,
  setShortcodes,
} from './search';

describe('Search Edge Cases and Stress Tests', () => {
  let mockPrompt: KitPrompt;
  let mockSendToPrompt: Mock;

  beforeEach(() => {
    vi.clearAllMocks();
    mockSendToPrompt = vi.fn();

    mockPrompt = {
      ui: UI.arg,
      pid: 12345,
      scriptPath: '/test/script.ts',
      getLogPrefix: vi.fn(() => '[TEST]'),
      sendToPrompt: mockSendToPrompt,
      cacheScriptChoices: false,
      kitSearch: {
        input: '',
        inputRegex: undefined,
        keyword: '',
        keywordCleared: false,
        generated: false,
        flaggedValue: '',
        choices: [],
        scripts: [],
        qs: { search: vi.fn(() => []) } as any, // Default mock QuickScore
        hasGroup: false,
        keys: ['name', 'keyword', 'tag'],
        keywords: new Map(),
        triggers: new Map(),
        postfixes: new Map(),
        shortcodes: new Map(),
      },
      flagSearch: {
        input: '',
        choices: [],
        hasGroup: false,
        qs: { search: vi.fn(() => []) } as any, // Default mock QuickScore
      },
      updateShortcodes: vi.fn(),
    } as any;
  });

  afterEach(() => {
    vi.clearAllMocks();
  });

  // Helper function to setup mock QuickScore for search tests
  const setupMockSearch = (choices: any[], searchResults: any[] = []) => {
    mockPrompt.kitSearch.choices = choices;
    mockPrompt.kitSearch.qs = { search: vi.fn(() => searchResults) } as any;
  };

  describe('Unicode and Special Character Edge Cases', () => {
    it('should handle emoji in search input', () => {
      const choices = [
        { id: '1', name: '🚀 rocket script', keyword: 'rocket' },
        { id: '2', name: '🎯 target script', keyword: 'target' },
        { id: '3', name: '📝 note script', keyword: 'note' },
      ];
      mockPrompt.kitSearch.choices = choices;
      mockPrompt.kitSearch.qs = { search: vi.fn(() => []) } as any;

      invokeSearch(mockPrompt, '🚀');

      expect(mockSendToPrompt).toHaveBeenCalledWith(Channel.SET_SCORED_CHOICES, expect.any(Array));
    });

    it('should handle unicode characters in search input', () => {
      const choices = [
        { id: '1', name: 'café script', keyword: 'café' },
        { id: '2', name: 'naïve script', keyword: 'naive' },
        { id: '3', name: '中文 script', keyword: 'chinese' },
      ];
      mockPrompt.kitSearch.choices = choices;

      invokeSearch(mockPrompt, 'café');

      expect(mockSendToPrompt).toHaveBeenCalledWith(Channel.SET_SCORED_CHOICES, expect.any(Array));
    });

    it('should handle mathematical symbols and special characters', () => {
      const choices = [
        { id: '1', name: '∑ sum function', keyword: 'sum' },
        { id: '2', name: '∆ delta calculator', keyword: 'delta' },
        { id: '3', name: '→ arrow function', keyword: 'arrow' },
        { id: '4', name: 'α β γ greek letters', keyword: 'greek' },
      ];
      mockPrompt.kitSearch.choices = choices;

      invokeSearch(mockPrompt, '∑');

      expect(mockSendToPrompt).toHaveBeenCalledWith(Channel.SET_SCORED_CHOICES, expect.any(Array));
    });

    it('should handle mixed unicode and ASCII', () => {
      const choices = [
        { id: '1', name: 'test_с_русским', keyword: 'russian' },
        { id: '2', name: 'العربية_test', keyword: 'arabic' },
        { id: '3', name: 'test_日本語_mix', keyword: 'japanese' },
      ];
      mockPrompt.kitSearch.choices = choices;

      invokeSearch(mockPrompt, 'test');

      expect(mockSendToPrompt).toHaveBeenCalledWith(Channel.SET_SCORED_CHOICES, expect.any(Array));
    });
  });

  describe('Extreme Input Length Edge Cases', () => {
    it('should handle very long search queries', () => {
      const longQuery = 'a'.repeat(1000);
      const choices = [
        { id: '1', name: 'test choice', keyword: 'test' },
        { id: '2', name: longQuery.substring(0, 100), keyword: 'long' },
      ];
      mockPrompt.kitSearch.choices = choices;

      invokeSearch(mockPrompt, longQuery);

      expect(mockSendToPrompt).toHaveBeenCalledWith(Channel.SET_SCORED_CHOICES, expect.any(Array));
    });

    it('should handle extremely short single character searches', () => {
      const choices = [
        { id: '1', name: 'a script', keyword: 'a' },
        { id: '2', name: 'ab script', keyword: 'ab' },
        { id: '3', name: 'abc script', keyword: 'abc' },
      ];
      mockPrompt.kitSearch.choices = choices;

      invokeSearch(mockPrompt, 'a');

      expect(mockSendToPrompt).toHaveBeenCalledWith(Channel.SET_SCORED_CHOICES, expect.any(Array));
    });

    it('should handle search with only whitespace', () => {
      const choices = [
        { id: '1', name: 'test choice', keyword: 'test' },
        { id: '2', name: 'another choice', keyword: 'another' },
      ];
      mockPrompt.kitSearch.choices = choices;

      invokeSearch(mockPrompt, '   \t\n  ');

      expect(mockSendToPrompt).toHaveBeenCalledWith(Channel.SET_SCORED_CHOICES, expect.any(Array));
    });
  });

  describe('Malformed Choice Objects Edge Cases', () => {
    it('should handle choices with missing required properties', () => {
      const choices = [
        { id: '1' }, // Missing name
        { name: 'No ID Choice' }, // Missing id
        { id: '3', name: null }, // Null name
        { id: '4', name: undefined }, // Undefined name
        { id: '5', name: '' }, // Empty name
      ] as any[];
      mockPrompt.kitSearch.choices = choices;

      invokeSearch(mockPrompt, 'test');

      expect(mockSendToPrompt).toHaveBeenCalledWith(Channel.SET_SCORED_CHOICES, expect.any(Array));
    });

    it('should handle choices with circular references', () => {
      const choice1: any = { id: '1', name: 'Choice 1' };
      const choice2: any = { id: '2', name: 'Choice 2' };
      choice1.ref = choice2;
      choice2.ref = choice1; // Circular reference

      const choices = [choice1, choice2];
      mockPrompt.kitSearch.choices = choices;

      invokeSearch(mockPrompt, 'choice');

      expect(mockSendToPrompt).toHaveBeenCalledWith(Channel.SET_SCORED_CHOICES, expect.any(Array));
    });

    it('should handle choices with mixed data types', () => {
      const choices = [
        { id: 1, name: 'Number ID', keyword: 123 }, // Number instead of string
        { id: '2', name: ['Array', 'Name'], keyword: 'array' }, // Array instead of string
        { id: '3', name: { toString: () => 'Object Name' }, keyword: 'object' }, // Object with toString
        { id: '4', name: true, keyword: 'boolean' }, // Boolean
      ] as any[];
      mockPrompt.kitSearch.choices = choices;

      invokeSearch(mockPrompt, 'test');

      expect(mockSendToPrompt).toHaveBeenCalledWith(Channel.SET_SCORED_CHOICES, expect.any(Array));
    });

    it('should handle deeply nested choice objects', () => {
      const deepChoice = {
        id: '1',
        name: 'Deep Choice',
        meta: {
          level1: {
            level2: {
              level3: {
                level4: {
                  deepProperty: 'deep value',
                },
              },
            },
          },
        },
      };
      const choices = [deepChoice];
      mockPrompt.kitSearch.choices = choices;

      invokeSearch(mockPrompt, 'deep');

      expect(mockSendToPrompt).toHaveBeenCalledWith(Channel.SET_SCORED_CHOICES, expect.any(Array));
    });
  });

  describe('Complex Regex Edge Cases', () => {
    it.skip('should handle malformed regex patterns in pass property', () => {
      const choices = [
        { id: '1', name: 'Valid Regex', pass: '/test/i' },
        { id: '2', name: 'Invalid Regex', pass: '/[/' }, // Malformed regex
        { id: '3', name: 'Incomplete Regex', pass: '/test' }, // Missing closing slash
        {
          id: '4',
          name: 'Complex Regex',
          pass: '/^(?=.*[a-z])(?=.*[A-Z])(?=.*\\d)[a-zA-Z\\d]{8,}$/i',
        },
      ];
      mockPrompt.kitSearch.choices = choices;
      mockPrompt.kitSearch.hasGroup = true;

      // Current implementation throws error for malformed regex patterns
      expect(() => {
        invokeSearch(mockPrompt, 'test123ABC');
      }).toThrow('Invalid regular expression');
    });

    it('should handle regex with dangerous patterns', () => {
      const choices = [
        { id: '1', name: 'Catastrophic Backtracking', pass: '/(a+)+b/' },
        { id: '2', name: 'ReDoS Pattern', pass: '/^(a|a)*$/' },
        {
          id: '3',
          name: 'Complex Lookahead',
          pass: '/(?=.*a)(?=.*b)(?=.*c).*/',
        },
      ];
      mockPrompt.kitSearch.choices = choices;
      mockPrompt.kitSearch.hasGroup = true;

      invokeSearch(mockPrompt, 'aaaaaaaaaaaaaaab');

      expect(mockSendToPrompt).toHaveBeenCalledWith(Channel.SET_SCORED_CHOICES, expect.any(Array));
    });

    it('should handle inputRegex with complex patterns', () => {
      mockPrompt.kitSearch.inputRegex = /(\w+):(\w+)@([\w.]+)/;
      const choices = [{ id: '1', name: 'Connection Script', keyword: 'connect' }];
      mockPrompt.kitSearch.choices = choices;

      invokeSearch(mockPrompt, 'user:pass@server.com extra ignored text');

      expect(mockPrompt.kitSearch.input).toBe('user:pass@server.com');
    });

    it('should handle inputRegex that matches nothing', () => {
      mockPrompt.kitSearch.inputRegex = /^NEVER_MATCHES$/;
      const choices = [{ id: '1', name: 'Test Script', keyword: 'test' }];
      mockPrompt.kitSearch.choices = choices;

      invokeSearch(mockPrompt, 'any input that will not match');

      expect(mockPrompt.kitSearch.input).toBe('');
    });
  });

  describe('Performance and Stress Test Edge Cases', () => {
    it('should handle thousands of choices efficiently', () => {
      const choices = Array.from({ length: 5000 }, (_, i) => ({
        id: `choice-${i}`,
        name: `Choice ${i} with keyword-${i % 100}`,
        keyword: `keyword-${i % 100}`,
        group: `Group ${i % 10}`,
      }));
      mockPrompt.kitSearch.choices = choices;
      mockPrompt.kitSearch.hasGroup = true;

      const startTime = performance.now();
      invokeSearch(mockPrompt, 'keyword-42');
      const endTime = performance.now();

      expect(endTime - startTime).toBeLessThan(1000); // Should complete within 1 second
      expect(mockSendToPrompt).toHaveBeenCalledWith(Channel.SET_SCORED_CHOICES, expect.any(Array));
    });

    it('should handle choices with extremely long names', () => {
      const longName = 'Very long choice name that goes on and on and on '.repeat(100);
      const choices = [
        { id: '1', name: longName, keyword: 'long' },
        { id: '2', name: 'Short', keyword: 'short' },
      ];
      mockPrompt.kitSearch.choices = choices;

      invokeSearch(mockPrompt, 'long');

      expect(mockSendToPrompt).toHaveBeenCalledWith(Channel.SET_SCORED_CHOICES, expect.any(Array));
    });

    it('should handle repeated rapid searches', () => {
      const choices = [{ id: '1', name: 'Test Choice', keyword: 'test' }];
      mockPrompt.kitSearch.choices = choices;

      // Simulate rapid typing
      for (let i = 0; i < 100; i++) {
        invokeSearch(mockPrompt, `test${i}`);
      }

      expect(mockSendToPrompt).toHaveBeenCalledTimes(100);
    });
  });

  describe('Group and Sorting Edge Cases', () => {
    it('should handle groups with special characters', () => {
      const choices = [
        { id: '1', name: 'Choice 1', group: '🔥 Hot Scripts' },
        { id: '2', name: 'Choice 2', group: '⚡ Fast Scripts' },
        { id: '3', name: 'Choice 3', group: '💡 Smart Scripts' },
        { id: '4', name: 'Choice 4', group: 'Regular Group' },
      ];
      mockPrompt.kitSearch.choices = choices;
      mockPrompt.kitSearch.hasGroup = true;

      invokeSearch(mockPrompt, 'choice');

      expect(mockSendToPrompt).toHaveBeenCalledWith(Channel.SET_SCORED_CHOICES, expect.any(Array));
    });

    it('should handle empty group names', () => {
      const choices = [
        { id: '1', name: 'Choice 1', group: '' },
        { id: '2', name: 'Choice 2', group: null },
        { id: '3', name: 'Choice 3', group: undefined },
        { id: '4', name: 'Choice 4' }, // No group property
      ] as any[];
      mockPrompt.kitSearch.choices = choices;
      mockPrompt.kitSearch.hasGroup = true;

      invokeSearch(mockPrompt, 'choice');

      expect(mockSendToPrompt).toHaveBeenCalledWith(Channel.SET_SCORED_CHOICES, expect.any(Array));
    });

    it('should handle groups with same names but different cases', () => {
      const choices = [
        { id: '1', name: 'Choice 1', group: 'Scripts' },
        { id: '2', name: 'Choice 2', group: 'scripts' },
        { id: '3', name: 'Choice 3', group: 'SCRIPTS' },
        { id: '4', name: 'Choice 4', group: 'Scripts' },
      ];
      mockPrompt.kitSearch.choices = choices;
      mockPrompt.kitSearch.hasGroup = true;

      invokeSearch(mockPrompt, 'choice');

      expect(mockSendToPrompt).toHaveBeenCalledWith(Channel.SET_SCORED_CHOICES, expect.any(Array));
    });

    it('should handle deeply nested group hierarchies', () => {
      const choices = [
        { id: '1', name: 'Choice 1', group: 'Level1/Level2/Level3/Level4' },
        { id: '2', name: 'Choice 2', group: 'Level1/Level2/Level3' },
        { id: '3', name: 'Choice 3', group: 'Level1/Level2' },
        { id: '4', name: 'Choice 4', group: 'Level1' },
      ];
      mockPrompt.kitSearch.choices = choices;
      mockPrompt.kitSearch.hasGroup = true;

      invokeSearch(mockPrompt, 'choice');

      expect(mockSendToPrompt).toHaveBeenCalledWith(Channel.SET_SCORED_CHOICES, expect.any(Array));
    });
  });

  describe('Alias and Trigger Edge Cases', () => {
    it('should handle aliases with special characters', () => {
      const choices = [
        { id: '1', name: 'Test Script', alias: '@test' } as Script,
        { id: '2', name: 'Another Script', alias: '#another' } as Script,
        { id: '3', name: 'Third Script', alias: '$third' } as Script,
      ];
      mockPrompt.kitSearch.choices = choices;
      mockPrompt.kitSearch.hasGroup = true;

      invokeSearch(mockPrompt, '@test');

      expect(mockSendToPrompt).toHaveBeenCalledWith(Channel.SET_SCORED_CHOICES, expect.any(Array));
    });

    it('should handle triggers with brackets in name patterns', () => {
      const choices = [
        { id: '1', name: 'Multi [first] [second] Script' },
        { id: '2', name: 'Nested [[bracket]] Script' },
        { id: '3', name: 'Unmatched [bracket Script' },
        { id: '4', name: 'Empty [] Bracket Script' },
      ];
      mockPrompt.kitSearch.choices = choices;

      setShortcodes(mockPrompt, choices);

      expect(mockPrompt.kitSearch.triggers.has('first')).toBe(true);
      expect(mockPrompt.updateShortcodes).toHaveBeenCalled();
    });

    it('should handle duplicate aliases and triggers', () => {
      const choices = [
        { id: '1', name: 'Script 1', alias: 'duplicate' } as Script,
        { id: '2', name: 'Script 2', alias: 'duplicate' } as Script,
        { id: '3', name: 'Script 3 [trigger]' },
        { id: '4', name: 'Script 4', trigger: 'trigger' },
      ];
      mockPrompt.kitSearch.choices = choices;

      setShortcodes(mockPrompt, choices);

      // Last one should win for duplicates
      expect(mockPrompt.kitSearch.triggers.get('trigger')).toBe(choices[3]);
    });

    it('should handle case sensitivity in triggers and aliases', () => {
      const choices = [
        { id: '1', name: 'Script 1', alias: 'Test' } as Script,
        { id: '2', name: 'Script 2', alias: 'test' } as Script,
        { id: '3', name: 'Script 3 [Trigger]' },
        { id: '4', name: 'Script 4 [trigger]' },
      ];
      mockPrompt.kitSearch.choices = choices;

      setShortcodes(mockPrompt, choices);

      // Should store lowercase versions
      expect(mockPrompt.kitSearch.triggers.has('trigger')).toBe(true);
      expect(mockPrompt.kitSearch.triggers.has('Trigger')).toBe(false);
    });
  });

  describe('Boundary Condition Edge Cases', () => {
    it('should handle zero-length arrays', () => {
      mockPrompt.kitSearch.choices = [];

      invokeSearch(mockPrompt, 'anything');

      expect(mockSendToPrompt).toHaveBeenCalledWith(Channel.SET_SCORED_CHOICES, []);
    });

    it('should handle null and undefined inputs gracefully', () => {
      const choices = [{ id: '1', name: 'Test Choice' }];
      mockPrompt.kitSearch.choices = choices;

      invokeSearch(mockPrompt, null as any);
      invokeSearch(mockPrompt, undefined as any);

      expect(mockSendToPrompt).toHaveBeenCalledTimes(2);
    });

    it('should handle choices with all boolean flags set', () => {
      const choices = [
        {
          id: '1',
          name: 'Complex Choice',
          pass: true,
          miss: true,
          info: true,
          skip: true,
          hideWithoutInput: true,
          exclude: true,
          selected: true,
        },
      ];
      mockPrompt.kitSearch.choices = choices;

      invokeSearch(mockPrompt, 'test');

      expect(mockSendToPrompt).toHaveBeenCalledWith(Channel.SET_SCORED_CHOICES, expect.any(Array));
    });

    it('should handle choices with conflicting properties', () => {
      const choices = [
        {
          id: '1',
          name: 'Conflicting Choice',
          pass: true,
          miss: true, // Conflicts with pass
          info: true, // Conflicts with pass
          exact: true,
          lastGroup: true,
        },
      ];
      mockPrompt.kitSearch.choices = choices;
      mockPrompt.kitSearch.hasGroup = true;

      invokeSearch(mockPrompt, 'test');

      expect(mockSendToPrompt).toHaveBeenCalledWith(Channel.SET_SCORED_CHOICES, expect.any(Array));
    });
  });

  describe('Memory and Resource Edge Cases', () => {
    it('should handle choices with large objects as properties', () => {
      const largeObject = Array.from({ length: 1000 }, (_, i) => ({
        [`property${i}`]: `value${i}`.repeat(100),
      })).reduce((acc, obj) => ({ ...acc, ...obj }), {});

      const choices = [
        {
          id: '1',
          name: 'Choice with large object',
          metadata: largeObject,
        },
      ];
      mockPrompt.kitSearch.choices = choices;

      invokeSearch(mockPrompt, 'choice');

      expect(mockSendToPrompt).toHaveBeenCalledWith(Channel.SET_SCORED_CHOICES, expect.any(Array));
    });

    it('should handle choices with functions as properties', () => {
      const choices = [
        {
          id: '1',
          name: 'Choice with function',
          callback: () => {},
          asyncCallback: async () => Promise.resolve('test'),
        },
      ] as any[];
      mockPrompt.kitSearch.choices = choices;

      invokeSearch(mockPrompt, 'choice');

      expect(mockSendToPrompt).toHaveBeenCalledWith(Channel.SET_SCORED_CHOICES, expect.any(Array));
    });
  });

  describe('Flag Search Edge Cases', () => {
    it('should handle flags with complex nested structures', () => {
      const flags: FlagsWithKeys = {
        complexFlag: {
          name: 'complex-flag',
          description: 'A complex flag with nested properties',
          group: 'Complex',
          metadata: {
            nested: {
              deeply: {
                value: 'deep value',
              },
            },
          },
        },
        arrayFlag: {
          name: 'array-flag',
          options: ['option1', 'option2', 'option3'],
        },
      };

      setFlags(mockPrompt, flags);

      invokeFlagSearch(mockPrompt, 'complex');

      expect(mockSendToPrompt).toHaveBeenCalledWith(Channel.SET_SCORED_FLAGS, expect.any(Array));
    });

    it('should handle flags with duplicate names', () => {
      const flags: FlagsWithKeys = {
        flag1: { name: 'duplicate-name' },
        flag2: { name: 'duplicate-name' },
        flag3: { name: 'unique-name' },
      };

      setFlags(mockPrompt, flags);

      invokeFlagSearch(mockPrompt, 'duplicate');

      expect(mockSendToPrompt).toHaveBeenCalledWith(Channel.SET_SCORED_FLAGS, expect.any(Array));
    });

    it('should handle flags with no name property', () => {
      const flags: FlagsWithKeys = {
        unnamed1: { description: 'Flag without name' },
        unnamed2: {},
        named: { name: 'proper-flag' },
      };

      setFlags(mockPrompt, flags);

      invokeFlagSearch(mockPrompt, 'unnamed');

      expect(mockSendToPrompt).toHaveBeenCalledWith(Channel.SET_SCORED_FLAGS, expect.any(Array));
    });
  });

  describe('Cross-Platform Path Edge Cases', () => {
    it('should handle Windows-style paths in choices', () => {
      const choices = [
        {
          id: '1',
          name: 'Windows Script',
          filePath: 'C:\\Users\\test\\script.js',
        },
        { id: '2', name: 'Unix Script', filePath: '/home/test/script.js' },
        {
          id: '3',
          name: 'Mixed Script',
          filePath: 'C:/Users/test/unix-style.js',
        },
      ] as Script[];
      mockPrompt.kitSearch.choices = choices;

      invokeSearch(mockPrompt, 'script');

      expect(mockSendToPrompt).toHaveBeenCalledWith(Channel.SET_SCORED_CHOICES, expect.any(Array));
    });

    it('should handle paths with spaces and special characters', () => {
      const choices = [
        {
          id: '1',
          name: 'Spaced Script',
          filePath: '/path with spaces/script.js',
        },
        {
          id: '2',
          name: 'Special Script',
          filePath: '/path/with/special-chars_@#$/script.js',
        },
        {
          id: '3',
          name: 'Unicode Script',
          filePath: '/path/with/üñíçödé/script.js',
        },
      ] as Script[];
      mockPrompt.kitSearch.choices = choices;

      invokeSearch(mockPrompt, 'special');

      expect(mockSendToPrompt).toHaveBeenCalledWith(Channel.SET_SCORED_CHOICES, expect.any(Array));
    });
  });

  describe('Complex Sorting and Priority Edge Cases', () => {
    it('should handle choices with identical scores', () => {
      const choices = Array.from({ length: 50 }, (_, i) => ({
        id: `choice-${i}`,
        name: `identical score choice ${i}`,
        keyword: 'identical',
      }));
      mockPrompt.kitSearch.choices = choices;

      invokeSearch(mockPrompt, 'identical');

      expect(mockSendToPrompt).toHaveBeenCalledWith(Channel.SET_SCORED_CHOICES, expect.any(Array));
    });

    it('should handle mixed priority with exact matches', () => {
      const choices = [
        { id: '1', name: 'test', keyword: 'test', exact: true },
        { id: '2', name: 'test script', keyword: 'script' },
        { id: '3', name: 'testing', keyword: 'testing' },
        { id: '4', name: 'not test', keyword: 'not' },
      ];
      mockPrompt.kitSearch.choices = choices;
      mockPrompt.kitSearch.hasGroup = true;

      invokeSearch(mockPrompt, 'test');

      expect(mockSendToPrompt).toHaveBeenCalledWith(Channel.SET_SCORED_CHOICES, expect.any(Array));
    });

    it('should handle keyword priority vs name priority', () => {
      const choices = [
        { id: '1', name: 'search result', keyword: 'search' },
        { id: '2', name: 'search', keyword: 'other' },
        { id: '3', name: 'other', keyword: 'search' },
      ];
      mockPrompt.kitSearch.choices = choices;
      mockPrompt.kitSearch.hasGroup = true;

      invokeSearch(mockPrompt, 'search');

      expect(mockSendToPrompt).toHaveBeenCalledWith(Channel.SET_SCORED_CHOICES, expect.any(Array));
    });
  });

  describe('Environment and State Edge Cases', () => {
    it('should handle missing environment variables gracefully', () => {
      // Override state to simulate missing env vars
      vi.doMock('./state', () => ({
        kitCache: { choices: [] },
        kitState: {
          kenvEnv: {}, // Empty env
        },
      }));

      const choices = [{ id: '1', name: 'Test Choice' }];
      mockPrompt.kitSearch.choices = choices;

      invokeSearch(mockPrompt, 'test');

      expect(mockSendToPrompt).toHaveBeenCalledWith(Channel.SET_SCORED_CHOICES, expect.any(Array));
    });

    it('should handle invalid environment variable values', () => {
      vi.doMock('./state', () => ({
        kitCache: { choices: [] },
        kitState: {
          kenvEnv: {
            KIT_SEARCH_MAX_ITERATIONS: 'invalid',
            KIT_SEARCH_MIN_SCORE: 'not-a-number',
          },
        },
      }));

      const choices = [{ id: '1', name: 'Test Choice' }];
      mockPrompt.kitSearch.choices = choices;

      invokeSearch(mockPrompt, 'test');

      expect(mockSendToPrompt).toHaveBeenCalledWith(Channel.SET_SCORED_CHOICES, expect.any(Array));
    });
  });

  describe('Concurrency and Timing Edge Cases', () => {
    it('should handle rapid successive choice updates', () => {
      const initialChoices = [{ id: '1', name: 'Initial Choice' }];
      mockPrompt.kitSearch.choices = initialChoices;

      // Simulate rapid updates
      for (let i = 0; i < 10; i++) {
        const newChoices = Array.from({ length: i + 1 }, (_, j) => ({
          id: `choice-${i}-${j}`,
          name: `Choice ${i}-${j}`,
        }));
        setChoices(mockPrompt, newChoices, { preload: false });
      }

      // setChoices calls sendToPrompt multiple times internally, so we check that it was called
      expect(mockSendToPrompt).toHaveBeenCalled();
      expect(mockSendToPrompt.mock.calls.length).toBeGreaterThan(10);
    });

    it('should handle interleaved search and choice updates', () => {
      let choices = [{ id: '1', name: 'Initial Choice' }];
      mockPrompt.kitSearch.choices = choices;

      // Interleave searches and updates
      for (let i = 0; i < 5; i++) {
        invokeSearch(mockPrompt, `search-${i}`);
        choices = [...choices, { id: `new-${i}`, name: `New Choice ${i}` }];
        setChoices(mockPrompt, choices, { preload: false });
      }

      expect(mockSendToPrompt).toHaveBeenCalled();
    });
  });
});<|MERGE_RESOLUTION|>--- conflicted
+++ resolved
@@ -18,16 +18,7 @@
     verbose: vi.fn(),
   },
   perf: {
-<<<<<<< HEAD
-    start: vi.fn(() => vi.fn(() => 0)),
-    measure: vi.fn(),
-    measureSync: vi.fn(),
-    logMetric: vi.fn(),
-    logSummary: vi.fn(),
-    isEnabled: vi.fn(() => false),
-=======
     start: vi.fn(() => vi.fn()), // Returns a mock end function
->>>>>>> f5e01cda
   },
 }));
 
