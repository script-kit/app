--- conflicted
+++ resolved
@@ -14,24 +14,11 @@
 }));
 
 vi.mock('./logs', () => ({
-  perf: {
-    start: vi.fn(() => () => 0),
-    measure: vi.fn(async (_name: string, fn: () => Promise<unknown>) => fn()),
-    measureSync: vi.fn((_name: string, fn: () => unknown) => fn()),
-    logMetric: vi.fn(),
-    logSummary: vi.fn(),
-    isEnabled: vi.fn(() => false),
-  },
   log: { info: vi.fn(), warn: vi.fn(), error: vi.fn() },
   searchLog: { info: vi.fn(), warn: vi.fn(), silly: vi.fn(), verbose: vi.fn() },
   perf: {
-<<<<<<< HEAD
-    start: vi.fn(() => vi.fn()),
-    measure: vi.fn((name, fn) => fn()),
-=======
     start: vi.fn(() => vi.fn()), // start returns an end function
     end: vi.fn(),
->>>>>>> 1aaa8452
   },
 }));
 
