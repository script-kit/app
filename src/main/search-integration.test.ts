import { Channel, Mode, PROMPT, ProcessType, UI } from '@johnlindquist/kit/core/enum';
import type { Choice, Script } from '@johnlindquist/kit/types/core';
import { afterEach, beforeEach, describe, expect, it, type Mock, vi } from 'vitest';
import type { ScoredChoice } from '../shared/types';
import type { KitPrompt } from './prompt';

// Mock dependencies
vi.mock('lodash-es', () => ({
  debounce: vi.fn((fn) => {
    const mockDebounced = vi.fn(fn);
    mockDebounced.cancel = vi.fn();
    return mockDebounced;
  }),
}));

vi.mock('./logs', () => ({
  log: { info: vi.fn(), warn: vi.fn(), error: vi.fn() },
  searchLog: { info: vi.fn(), warn: vi.fn(), silly: vi.fn(), verbose: vi.fn() },
  perf: {
<<<<<<< HEAD
    start: vi.fn(() => vi.fn()), // Returns a function that ends the perf measurement
=======
    start: vi.fn(() => () => 0),
    measure: vi.fn(async (_name: string, fn: () => Promise<any>) => fn()),
>>>>>>> ea821dec
  },
}));

vi.mock('./messages', () => ({ cacheChoices: vi.fn() }));

vi.mock('./state', () => ({
  kitCache: {
    choices: [],
    scripts: [],
    triggers: new Map(),
    postfixes: new Map(),
    keywords: new Map(),
    shortcodes: new Map(),
  },
  kitState: {
    kenvEnv: {
      KIT_SEARCH_MAX_ITERATIONS: '3',
      KIT_SEARCH_MIN_SCORE: '0.6',
    },
  },
}));

vi.mock('@johnlindquist/kit/core/utils', async () => {
  const actual = await vi.importActual('@johnlindquist/kit/core/utils');
  return {
    ...actual,
    getMainScriptPath: vi.fn(() => '/main/script/path'),
  };
});

import { invokeSearch, setShortcodes } from './search';

// Helper function to simulate checkShortcodesAndKeywords behavior
const simulateShortcodeCheck = (_prompt: KitPrompt, input: string): boolean => {
  // Simple implementation that returns true for most cases
  // In real implementation this would check for keywords, shortcodes, etc.
  return input.length > 0 || input === '';
};

describe('End-to-End Search Integration', () => {
  let mockPrompt: KitPrompt;
  let mockSendToPrompt: Mock;
  let sentMessages: Array<{ channel: Channel; data: any }> = [];

  beforeEach(() => {
    vi.clearAllMocks();
    sentMessages = [];

    mockSendToPrompt = vi.fn((channel: Channel, data: any) => {
      sentMessages.push({ channel, data });
    });

    mockPrompt = {
      ui: UI.arg,
      pid: 12345,
      scriptPath: '/test/script.ts',
      getLogPrefix: vi.fn(() => '[TEST]'),
      sendToPrompt: mockSendToPrompt,
      cacheScriptChoices: false,
      kitSearch: {
        input: '',
        inputRegex: undefined,
        keyword: '',
        keywordCleared: false,
        generated: false,
        flaggedValue: '',
        choices: [],
        scripts: [],
        qs: null,
        hasGroup: false,
        keys: ['name', 'keyword', 'tag'],
        keywords: new Map(),
        triggers: new Map(),
        postfixes: new Map(),
        shortcodes: new Map(),
      },
      flagSearch: {
        input: '',
        choices: [],
        hasGroup: false,
        qs: null,
      },
      updateShortcodes: vi.fn(),
    } as unknown as KitPrompt;
  });

  afterEach(() => {
    vi.clearAllMocks();
  });

  // Helper to simulate the complete UI → IPC → Search flow
  const simulateUserTyping = (
    input: string,
    choices: Choice[],
    options: {
      mode?: Mode;
      ui?: UI;
      hasShortcodes?: boolean;
      expectSearch?: boolean;
    } = {},
  ) => {
    const { mode = Mode.FILTER, ui = UI.arg, hasShortcodes = true, expectSearch = true } = options;

    // Step 1: Set up choices (like setChoices would do)
    mockPrompt.kitSearch.choices = choices;
    mockPrompt.kitSearch.hasGroup = choices.some((c) => !!c.group);

    // Set up a simple QuickScore mock
    const mockQs = {
      search: vi.fn((searchInput: string) => {
        // Simple fuzzy search simulation
        return choices
          .filter((choice) => {
            // Handle hideWithoutInput choices - don't include them for empty/whitespace input
            if (choice.hideWithoutInput && (!searchInput || searchInput.trim() === '')) {
              return false;
            }

            return (
              choice.name?.toLowerCase().includes(searchInput.toLowerCase()) ||
              choice.keyword?.toLowerCase().includes(searchInput.toLowerCase()) ||
              choice.info === true
            ); // Include info choices in search results
          })
          .map((choice) => ({
            item: choice,
            score: 0.8,
            matches: { name: [[0, searchInput.length]] },
            _: '',
          }));
      }),
    };
    mockPrompt.kitSearch.qs = mockQs as any;

    if (hasShortcodes) {
      setShortcodes(mockPrompt, choices);
    }

    // Step 2: Simulate UI sending Channel.INPUT message
    const shouldSearch = simulateShortcodeCheck(mockPrompt, input);

    if (ui === UI.arg && shouldSearch && mode === Mode.FILTER) {
      // Step 3: IPC handler calls invokeSearch
      invokeSearch(mockPrompt, input, 'user-input');
    }

    return {
      sentMessages,
      shouldSearch,
      searchWasCalled: sentMessages.some((m) => m.channel === Channel.SET_SCORED_CHOICES),
    };
  };

  describe('Complete User Flow Scenarios', () => {
    it('should handle user typing a script name and getting filtered results', () => {
      const choices: Choice[] = [
        { id: '1', name: 'File Manager', keyword: 'file', group: 'Utilities' },
        { id: '2', name: 'Git Status', keyword: 'git', group: 'Development' },
        { id: '3', name: 'Test Runner', keyword: 'test', group: 'Development' },
        { id: '4', name: 'File Explorer', keyword: 'explore', group: 'Utilities' },
      ];

      const result = simulateUserTyping('file', choices);

      expect(result.shouldSearch).toBe(true);
      expect(result.searchWasCalled).toBe(true);

      // Should have sent scored choices
      const scoredChoicesMessage = sentMessages.find((m) => m.channel === Channel.SET_SCORED_CHOICES);
      expect(scoredChoicesMessage).toBeDefined();
      expect(scoredChoicesMessage?.data).toBeInstanceOf(Array);
    });

    it('should handle shortcode input with immediate selection', () => {
      const choices: Script[] = [
        {
          id: '1',
          name: 'File Manager [fm]',
          keyword: 'file',
          group: 'Utilities',
          command: 'node',
          filePath: '/scripts/file-manager.js',
          type: ProcessType.Background,
          kenv: 'main',
        },
        {
          id: '2',
          name: 'Git Status [gs]',
          alias: 'gst',
          keyword: 'git',
          group: 'Development',
          command: 'node',
          filePath: '/scripts/git-status.js',
          type: ProcessType.Background,
          kenv: 'main',
        },
      ];

      const result = simulateUserTyping('fm', choices);

      expect(result.shouldSearch).toBe(true);
      expect(result.searchWasCalled).toBe(true);

      // Should prioritize the shortcode match
      const scoredChoicesMessage = sentMessages.find((m) => m.channel === Channel.SET_SCORED_CHOICES);
      const results = scoredChoicesMessage?.data as ScoredChoice[];

      // First non-skip result should be the trigger match
      const firstResult = results?.find((r) => !r.item.skip);
      expect(firstResult?.item.name).toBe('File Manager [fm]');
    });

    it('should handle empty input showing all available choices', () => {
      const choices: Choice[] = [
        { id: '1', name: 'Available Choice', keyword: 'available' },
        { id: '2', name: 'Hidden Choice', hideWithoutInput: true },
        { id: '3', name: 'Pass Choice', pass: true },
        { id: '4', name: 'Miss Choice', miss: true },
      ];

      const result = simulateUserTyping('', choices);

      expect(result.shouldSearch).toBe(true);
      expect(result.searchWasCalled).toBe(true);

      const scoredChoicesMessage = sentMessages.find((m) => m.channel === Channel.SET_SCORED_CHOICES);
      const results = scoredChoicesMessage?.data as ScoredChoice[];

      // Should only show available choices (not hidden, pass, or miss)
      expect(results.length).toBe(1);
      expect(results[0].item.name).toBe('Available Choice');
    });

    it('should handle no matches showing fallback choices', () => {
      const choices: Choice[] = [
        { id: '1', name: 'Alpha Script', keyword: 'alpha' },
        { id: '2', name: 'Beta Tool', keyword: 'beta' },
        { id: '3', name: 'Always Available', pass: true },
        { id: '4', name: 'No Results Found', miss: true },
      ];

      const result = simulateUserTyping('nonexistent', choices);

      expect(result.shouldSearch).toBe(true);
      expect(result.searchWasCalled).toBe(true);

      const scoredChoicesMessage = sentMessages.find((m) => m.channel === Channel.SET_SCORED_CHOICES);
      const results = scoredChoicesMessage?.data as ScoredChoice[];

      // Should show pass and miss choices as fallback
      expect(results.some((r) => r.item.pass === true)).toBe(true);
      expect(results.some((r) => r.item.miss === true)).toBe(true);
    });

    it('should handle large choice sets with debouncing', () => {
      const choices: Choice[] = Array.from({ length: 6000 }, (_, i) => ({
        id: `choice-${i}`,
        name: `Choice ${i}`,
        keyword: `keyword${i}`,
      }));

      const result = simulateUserTyping('choice', choices);

      expect(result.shouldSearch).toBe(true);
      expect(result.searchWasCalled).toBe(true);

      // Should still get results even with large choice set
      const scoredChoicesMessage = sentMessages.find((m) => m.channel === Channel.SET_SCORED_CHOICES);
      expect(scoredChoicesMessage).toBeDefined();
    });
  });

  describe('UI State Integration', () => {
    it('should not search when not in arg mode', () => {
      const choices: Choice[] = [{ id: '1', name: 'Test Choice', keyword: 'test' }];

      const result = simulateUserTyping('test', choices, { ui: UI.editor });

      expect(result.searchWasCalled).toBe(false);
    });

    it('should not search when not in filter mode', () => {
      const choices: Choice[] = [{ id: '1', name: 'Test Choice', keyword: 'test' }];

      const result = simulateUserTyping('test', choices, { mode: Mode.GENERATE });

      expect(result.searchWasCalled).toBe(false);
    });

    it('should handle mode transitions correctly', () => {
      const choices: Choice[] = [{ id: '1', name: 'Test Choice', keyword: 'test' }];

      // First in GENERATE mode (no search)
      let result = simulateUserTyping('test', choices, { mode: Mode.GENERATE });
      expect(result.searchWasCalled).toBe(false);

      // Clear messages
      sentMessages.length = 0;

      // Then switch to FILTER mode (should search)
      result = simulateUserTyping('test', choices, { mode: Mode.FILTER });
      expect(result.searchWasCalled).toBe(true);
    });
  });

  describe('Complex Real-world Scenarios', () => {
    it('should handle progressive typing with live search updates', () => {
      const choices: Choice[] = [
        { id: '1', name: 'git status', keyword: 'git' },
        { id: '2', name: 'git commit', keyword: 'git' },
        { id: '3', name: 'git push', keyword: 'git' },
        { id: '4', name: 'file manager', keyword: 'file' },
      ];

      // Simulate progressive typing: g -> gi -> git -> git st
      const progressiveInputs = ['g', 'gi', 'git', 'git st'];

      progressiveInputs.forEach((input, _index) => {
        sentMessages.length = 0; // Clear previous messages

        const result = simulateUserTyping(input, choices);
        expect(result.searchWasCalled).toBe(true);

        const scoredChoicesMessage = sentMessages.find((m) => m.channel === Channel.SET_SCORED_CHOICES);
        const results = scoredChoicesMessage?.data as ScoredChoice[];

        if (input.startsWith('git')) {
          // Should show git-related choices
          const gitChoices = results.filter((r) => r.item.name?.includes('git'));
          expect(gitChoices.length).toBeGreaterThan(0);
        }
      });
    });

    it('should handle script execution flow after search', () => {
      const choices: Script[] = [
        {
          id: '1',
          name: 'Deploy Script',
          keyword: 'deploy',
          group: 'DevOps',
          command: 'node',
          filePath: '/scripts/deploy.js',
          type: ProcessType.Background,
          kenv: 'main',
        },
      ];

      const result = simulateUserTyping('deploy', choices);

      expect(result.searchWasCalled).toBe(true);

      const scoredChoicesMessage = sentMessages.find((m) => m.channel === Channel.SET_SCORED_CHOICES);
      const results = scoredChoicesMessage?.data as ScoredChoice[];

      // Should have the deploy script available for selection
      const deployScript = results.find((r) => r.item.name === 'Deploy Script');
      expect(deployScript).toBeDefined();
      expect(deployScript?.item.filePath).toBe('/scripts/deploy.js');
    });

    it.skip('should handle info and help scenarios', () => {
      const choices: Choice[] = [
        { id: '1', name: 'Help', info: true },
        { id: '2', name: 'Usage Guide', info: true },
        { id: '3', name: 'test script', keyword: 'test' },
      ];

      const result = simulateUserTyping('test', choices);

      expect(result.searchWasCalled).toBe(true);

      const scoredChoicesMessage = sentMessages.find((m) => m.channel === Channel.SET_SCORED_CHOICES);
      const results = scoredChoicesMessage?.data as ScoredChoice[];

      // Info choices should appear first
      const infoChoices = results.filter((r) => r.item.info === true);
      expect(infoChoices.length).toBe(2);
    });
  });

  describe('Performance and Edge Cases', () => {
    it('should handle rapid successive inputs', () => {
      const choices: Choice[] = [{ id: '1', name: 'Test Choice', keyword: 'test' }];

      // Simulate rapid typing
      const rapidInputs = ['t', 'te', 'tes', 'test'];

      rapidInputs.forEach((input) => {
        const result = simulateUserTyping(input, choices);
        expect(result.searchWasCalled).toBe(true);
      });

      // Should have called search for each input
      const searchCalls = sentMessages.filter((m) => m.channel === Channel.SET_SCORED_CHOICES);
      expect(searchCalls.length).toBe(rapidInputs.length);
    });

    it('should handle special characters and unicode', () => {
      const choices: Choice[] = [
        { id: '1', name: 'Special @#$% Script', keyword: 'special' },
        { id: '2', name: 'Unicode 🚀 Script', keyword: 'unicode' },
      ];

      const specialInputs = ['@#$%', '🚀', 'special', 'unicode'];

      specialInputs.forEach((input) => {
        sentMessages.length = 0;
        const result = simulateUserTyping(input, choices);
        expect(result.searchWasCalled).toBe(true);
      });
    });

    it('should handle empty and whitespace scenarios', () => {
      const choices: Choice[] = [
        { id: '1', name: 'Normal Choice', keyword: 'normal' },
        { id: '2', name: 'Hidden Choice', hideWithoutInput: true },
      ];

      const emptyInputs = ['', ' ', '  ', '\t', '\n'];

      emptyInputs.forEach((input) => {
        sentMessages.length = 0;
        const result = simulateUserTyping(input, choices);

        if (input.trim() === '') {
          // Empty input should show only non-hidden choices
          const scoredChoicesMessage = sentMessages.find((m) => m.channel === Channel.SET_SCORED_CHOICES);
          const results = scoredChoicesMessage?.data as ScoredChoice[];
          expect(results.some((r) => r.item.hideWithoutInput === true)).toBe(false);
        }
      });
    });
  });
});<|MERGE_RESOLUTION|>--- conflicted
+++ resolved
@@ -17,12 +17,8 @@
   log: { info: vi.fn(), warn: vi.fn(), error: vi.fn() },
   searchLog: { info: vi.fn(), warn: vi.fn(), silly: vi.fn(), verbose: vi.fn() },
   perf: {
-<<<<<<< HEAD
-    start: vi.fn(() => vi.fn()), // Returns a function that ends the perf measurement
-=======
     start: vi.fn(() => () => 0),
     measure: vi.fn(async (_name: string, fn: () => Promise<any>) => fn()),
->>>>>>> ea821dec
   },
 }));
 
