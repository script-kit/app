--- conflicted
+++ resolved
@@ -33,12 +33,6 @@
 import { processWindowCoordinator, WindowOperation } from './process-window-coordinator';
 import { applyPromptBounds } from './prompt.bounds-apply';
 import { applyPromptDataBounds } from './prompt.bounds-utils';
-import {
-  getLayoutEngine,
-  resizeDataToLayoutRequest,
-  type LayoutRequest,
-  type LayoutResponse,
-} from './layout-engine';
 import { clearPromptCacheFor } from './prompt.cache';
 import { setupPromptContextMenu } from './prompt.context-menu';
 import { computeShouldCloseOnInitialEscape, isDevToolsShortcut } from './prompt.focus-utils';
@@ -349,17 +343,6 @@
   cacheScriptPreview = false;
   private _activeRun?: ScriptRunMeta;
 
-<<<<<<< HEAD
-  // Long-running script monitoring properties (IPromptContext)
-  longRunningThresholdMs = 60000; // 1 minute default
-  scriptStartTime?: number;
-  hasShownLongRunningNotification?: boolean;
-  longRunningTimer?: NodeJS.Timeout;
-
-  // Internal state flags (IPromptContext)
-  __userBootstrapped?: boolean;
-  topTimeout?: NodeJS.Timeout;
-=======
   // --- FSM-backed properties (delegates to state machine) ---
 
   /**
@@ -562,7 +545,6 @@
   }
 
   private longRunningThresholdMs = 60000; // 1 minute default
->>>>>>> 586738fc
 
   birthTime = performance.now();
 
@@ -698,12 +680,11 @@
       return;
     }
 
-    startLongRunningMonitorFlow(this);
-  };
-
-  // Public for IPromptContext interface
-  clearLongRunningMonitor = () => {
-    clearLongRunningMonitorFlow(this);
+    startLongRunningMonitorFlow(this as any);
+  };
+
+  private clearLongRunningMonitor = () => {
+    clearLongRunningMonitorFlow(this as any);
   };
 
   processConnectionLostTimeout?: NodeJS.Timeout;
@@ -1287,78 +1268,7 @@
 
   onHideOnce = (fn: () => void) => onHideOnceFlow(this, fn);
 
-<<<<<<< HEAD
-  // ============================================================================
-  // Layout Engine Integration
-  // ============================================================================
-  // The new layout engine provides deterministic, unidirectional data flow:
-  // 1. Renderer calculates content size
-  // 2. Renderer sends LayoutRequest via IPC
-  // 3. Main Process calculates target geometry (pure function)
-  // 4. Main Process applies bounds
-  // 5. Window is shown ONLY after final bounds are applied
-  //
-  // This eliminates the need for the legacy synchronization flags below.
-  // ============================================================================
-
-  // Pending layout request ID for correlation
-  private pendingLayoutRequestId: string | null = null;
-
-  /**
-   * Request a layout update using the new deterministic layout engine
-   */
-  requestLayout = async (request: LayoutRequest): Promise<LayoutResponse> => {
-    const layoutEngine = getLayoutEngine();
-    this.pendingLayoutRequestId = request.requestId;
-
-    const response = layoutEngine.processLayoutRequest(this, request);
-
-    // Apply the layout
-    layoutEngine.applyLayout(this, response);
-
-    this.pendingLayoutRequestId = null;
-    return response;
-  };
-
-  /**
-   * Check if there's a pending layout request
-   */
-  hasPendingLayout = (): boolean => {
-    return this.pendingLayoutRequestId !== null;
-  };
-
-  // ============================================================================
-  // DEPRECATED: Legacy Synchronization Flags
-  // ============================================================================
-  // These flags are maintained for backward compatibility during migration.
-  // New code should use the layout engine instead.
-  // TODO: Remove these once migration is complete
-  // ============================================================================
-
-  /**
-   * @deprecated Use layout engine instead. Will be removed in future version.
-   * When true, the next resize() call is responsible for showing the window.
-   */
-  showAfterNextResize = false;
-
-  /**
-   * @deprecated Use layout engine instead. Will be removed in future version.
-   * Flag used by attemptPreload to decide whether it is allowed to call initBounds().
-   */
-  skipInitBoundsForResize = false;
-
-  /**
-   * @deprecated Use layout engine instead. Will be removed in future version.
-   * Hard lock to prevent any initBounds()-driven bounds changes.
-   */
-  boundsLockedForResize = false;
-
-  /**
-   * @deprecated Use layout engine instead. Will be removed in future version.
-   */
-=======
   // boundsLockTimeout is kept as a property since it's a timer reference
->>>>>>> 586738fc
   boundsLockTimeout: NodeJS.Timeout | null = null;
 
   showPrompt = () => showPromptFlow(this);
@@ -1379,7 +1289,7 @@
     }
   };
 
-  togglePromptEnv = (envName: string) => togglePromptEnvFlow(this, envName);
+  togglePromptEnv = (envName: string) => togglePromptEnvFlow(this as any, envName);
 
   centerPrompt = () => {
     this.window.center();
@@ -1494,34 +1404,23 @@
     }
   }
 
-  /**
-   * Resize the prompt window using the new layout engine
-   *
-   * This method now uses a deterministic layout engine that:
-   * 1. Converts ResizeData to LayoutRequest
-   * 2. Processes the request through pure functions
-   * 3. Applies bounds and shows window atomically
-   *
-   * This eliminates race conditions and "The Flash" issue.
-   */
   resize = async (resizeData: ResizeData) => {
-<<<<<<< HEAD
-    // Track if we need to show after this resize completes (legacy flag)
-=======
     // FSM guard: prevent resize during DISPOSING state
     if (!this._fsm.guardResize('resize')) {
       return;
     }
 
     // Track if we need to show after this resize completes
->>>>>>> 586738fc
     const shouldShowAfterResize = this.showAfterNextResize;
     if (shouldShowAfterResize) {
       this.showAfterNextResize = false;
+      // Keep skipInitBoundsForResize=true until after showPrompt completes
+      // This prevents attemptPreload->initBounds from overwriting resize dimensions
     }
 
     if (!this.shouldApplyResize(resizeData)) {
       // Even if we skip resize, still show the prompt if requested
+      // This handles edge cases like resize being disabled (e.g., on Linux)
       if (shouldShowAfterResize) {
         this.logInfo('🎤 Showing prompt (resize skipped)...');
         this.showPrompt();
@@ -1529,69 +1428,19 @@
       return;
     }
 
-<<<<<<< HEAD
-=======
     // Transition FSM to RESIZING state
     this._fsm.startResize();
 
     // refactor: removed prevResizeData tracking
 
->>>>>>> 586738fc
     if (resizeData.reason === 'SETTLE') {
       setTimeout(() => this.handleSettle(), 50);
     }
 
-    // Convert ResizeData to LayoutRequest format for the new engine
-    const isVisible = this.isVisible();
-    const layoutRequest = resizeDataToLayoutRequest(resizeData, isVisible);
-
-    // Override isInitialShow if the legacy flag is set
-    if (shouldShowAfterResize) {
-      layoutRequest.isInitialShow = true;
-    }
-
-    this.logInfo(`📐 [LayoutEngine] Processing resize request`, {
-      requestId: layoutRequest.requestId,
-      reason: resizeData.reason,
-      mainHeight: resizeData.mainHeight,
-      isInitialShow: layoutRequest.isInitialShow,
-    });
-
-    try {
-      // Use the new layout engine
-      const response = await this.requestLayout(layoutRequest);
-
-      this.logInfo(`📐 [LayoutEngine] Layout applied`, {
-        requestId: response.requestId,
-        bounds: response.bounds,
-        shouldShow: response.shouldShow,
-        reason: response.reason,
-      });
-
-      // Save bounds if this is the initial prompt
-      this.saveBoundsIfInitial(resizeData, response.bounds);
-
-      // Clear the legacy flag after layout is complete
-      if (shouldShowAfterResize) {
-        this.skipInitBoundsForResize = false;
-      }
-    } catch (error) {
-      this.logError('Layout engine error, falling back to legacy resize', error);
-
-      // Fallback to legacy resize logic
-      this.resizeLegacy(resizeData, shouldShowAfterResize);
-    }
-  };
-
-  /**
-   * Legacy resize implementation for fallback
-   * @deprecated Will be removed once layout engine is fully validated
-   */
-  private resizeLegacy = (resizeData: ResizeData, shouldShowAfterResize: boolean) => {
     const currentBounds = this.window.getBounds();
 
-    this.logInfo(`📐 [Legacy] Resize main height: ${resizeData.mainHeight}`);
-    this.logInfo('📏 [Legacy] ResizeData summary', {
+    this.logInfo(`📐 Resize main height: ${resizeData.mainHeight}`);
+    this.logInfo('📏 ResizeData summary', {
       id: resizeData.id,
       pid: resizeData.pid,
       ui: resizeData.ui,
@@ -1613,26 +1462,30 @@
     });
 
     const targetDimensions = this.calculateTargetDimensions(resizeData, currentBounds);
-    this.logInfo('📐 [Legacy] Calculated targetDimensions', targetDimensions);
+    this.logInfo('📐 Calculated targetDimensions', targetDimensions);
 
     // Skip resize if dimensions haven't changed
     if (currentBounds.height === targetDimensions.height && currentBounds.width === targetDimensions.width) {
+      // Still show the prompt if requested, even though dimensions match
+      // But first ensure position is correct (may be at workarea origin from moveToMouseScreen)
       if (shouldShowAfterResize) {
+        // Check if window is at workarea origin (from moveToMouseScreen) and needs centering
         const mouseScreen = this.getCurrentScreenFromMouse();
         const { x: workX, y: workY } = mouseScreen.workArea;
         const { width: screenWidth, height: screenHeight } = mouseScreen.workAreaSize;
         const isAtWorkOrigin = Math.abs(currentBounds.x - workX) < 4 && Math.abs(currentBounds.y - workY) < 4;
 
         if (isAtWorkOrigin) {
+          // Center the window on the screen
           const centeredX = Math.round(workX + (screenWidth - targetDimensions.width) / 2);
           const centeredY = Math.round(workY + screenHeight / 8);
-          this.logInfo('🎤 [Legacy] Showing prompt (centering from work origin)...', {
+          this.logInfo('🎤 Showing prompt (dimensions unchanged, centering from work origin)...', {
             from: { x: currentBounds.x, y: currentBounds.y },
             to: { x: centeredX, y: centeredY },
           });
           this.setBounds({ x: centeredX, y: centeredY, ...targetDimensions }, 'CENTER_BEFORE_SHOW');
         } else {
-          this.logInfo('🎤 [Legacy] Showing prompt (dimensions unchanged)...');
+          this.logInfo('🎤 Showing prompt (dimensions unchanged)...');
         }
         this.showPrompt();
       }
@@ -1641,11 +1494,11 @@
 
     const cachedBounds = resizeData.isMainScript ? getCurrentScreenPromptCache(getMainScriptPath()) : undefined;
     if (cachedBounds) {
-      this.logInfo('🗂️ [Legacy] Using cachedBounds for position/width defaults', cachedBounds);
+      this.logInfo('🗂️ Using cachedBounds for position/width defaults', cachedBounds);
     }
 
     const targetPosition = this.calculateTargetPosition(currentBounds, targetDimensions, cachedBounds);
-    this.logInfo('🎯 [Legacy] Calculated targetPosition', targetPosition);
+    this.logInfo('🎯 Calculated targetPosition', targetPosition);
 
     const bounds: Rectangle = { ...targetPosition, ...targetDimensions };
 
@@ -1654,17 +1507,14 @@
 
     // Show the prompt AFTER bounds have been applied
     if (shouldShowAfterResize) {
-      this.logInfo('🎤 [Legacy] Showing prompt after resize complete...');
+      this.logInfo('🎤 Showing prompt after resize complete...');
       this.showPrompt();
       // Clear the flag after showing - initBounds can now run normally
       this.skipInitBoundsForResize = false;
     }
-<<<<<<< HEAD
-=======
 
     // Transition FSM back from RESIZING state
     this._fsm.endResize();
->>>>>>> 586738fc
   };
 
   updateShortcodes = () => {
