import { Channel, PROMPT, ProcessType, UI } from '@johnlindquist/kit/core/enum';
import type { Choice, Script } from '@johnlindquist/kit/types/core';
import { afterEach, beforeEach, describe, expect, it, type Mock, vi } from 'vitest';
import type { ScoredChoice } from '../shared/types';
import type { KitPrompt } from './prompt';

// Mock dependencies for focused testing
vi.mock('lodash-es', () => ({
  debounce: vi.fn((fn) => fn),
}));

vi.mock('./logs', () => ({
  searchLog: {
    info: vi.fn(),
    warn: vi.fn(),
    silly: vi.fn(),
    verbose: vi.fn(),
  },
  perf: {
<<<<<<< HEAD
    start: vi.fn(() => vi.fn()),
    measure: vi.fn((name, fn) => fn()),
=======
    start: vi.fn(() => () => 0),
    measure: vi.fn(async (_name: string, fn: () => Promise<unknown>) => fn()),
    measureSync: vi.fn((_name: string, fn: () => unknown) => fn()),
    logMetric: vi.fn(),
    logSummary: vi.fn(),
    isEnabled: vi.fn(() => false),
>>>>>>> 04214ea6
  },
}));

vi.mock('./messages', () => ({
  cacheChoices: vi.fn(),
}));

vi.mock('./state', () => ({
  kitCache: {
    choices: [],
    scripts: [],
    triggers: new Map(),
    postfixes: new Map(),
    keywords: new Map(),
    shortcodes: new Map(),
  },
  kitState: {
    kenvEnv: {
      KIT_SEARCH_MAX_ITERATIONS: '3',
      KIT_SEARCH_MIN_SCORE: '0.6',
    },
  },
}));

import { invokeSearch, setShortcodes } from './search';

// Type for QuickScore mock
interface MockQuickScore {
  search: Mock;
}

describe('Search Ordering and Complex Choices', () => {
  let mockPrompt: KitPrompt;
  let mockSendToPrompt: Mock;
  let mockKitSearchQs: MockQuickScore;
  let mockFlagSearchQs: MockQuickScore;

  beforeEach(() => {
    vi.clearAllMocks();
    mockSendToPrompt = vi.fn();
    mockKitSearchQs = { search: vi.fn(() => []) };
    mockFlagSearchQs = { search: vi.fn(() => []) };

    mockPrompt = {
      ui: UI.arg,
      pid: 12345,
      scriptPath: '/test/script.ts',
      getLogPrefix: vi.fn(() => '[TEST]'),
      sendToPrompt: mockSendToPrompt,
      cacheScriptChoices: false,
      kitSearch: {
        input: '',
        inputRegex: undefined,
        keyword: '',
        keywordCleared: false,
        generated: false,
        flaggedValue: '',
        choices: [],
        scripts: [],
        qs: mockKitSearchQs,
        hasGroup: false,
        keys: ['name', 'keyword', 'tag'],
        keywords: new Map(),
        triggers: new Map(),
        postfixes: new Map(),
        shortcodes: new Map(),
      },
      flagSearch: {
        input: '',
        choices: [],
        hasGroup: false,
        qs: mockFlagSearchQs,
      },
      updateShortcodes: vi.fn(),
    } as unknown as KitPrompt;
  });

  afterEach(() => {
    vi.clearAllMocks();
  });

  describe('Exact Match Priority Ordering', () => {
    it('should prioritize exact name matches over partial matches', () => {
      const choices = [
        { id: '1', name: 'test script helper', keyword: 'helper' },
        { id: '2', name: 'test', keyword: 'exact' },
        { id: '3', name: 'testing framework', keyword: 'framework' },
        { id: '4', name: 'unit test runner', keyword: 'runner' },
      ];
      const searchResults = [
        { item: choices[1], score: 1.0, matches: { name: [[0, 4]] }, _: '' },
        { item: choices[0], score: 0.8, matches: { name: [[0, 4]] }, _: '' },
        { item: choices[3], score: 0.6, matches: { name: [[5, 9]] }, _: '' },
        { item: choices[2], score: 0.7, matches: { name: [[0, 4]] }, _: '' },
      ];

      mockPrompt.kitSearch.choices = choices;
      mockPrompt.kitSearch.hasGroup = true;
      mockKitSearchQs.search.mockReturnValueOnce(searchResults);

      invokeSearch(mockPrompt, 'test');

      const calls = mockSendToPrompt.mock.calls;
      const scoredChoicesCall = calls.find((call) => call[0] === Channel.SET_SCORED_CHOICES);
      expect(scoredChoicesCall).toBeDefined();

      if (scoredChoicesCall) {
        const results = scoredChoicesCall[1] as ScoredChoice[];
        // Should have results and proper grouping behavior
        expect(results.length).toBeGreaterThan(0);
      }
    });

    it('should prioritize keyword exact matches over name partial matches', () => {
      const choices = [
        { id: '1', name: 'file manager', keyword: 'test' }, // Exact keyword match
        { id: '2', name: 'test helper script', keyword: 'helper' }, // Partial name match
        { id: '3', name: 'testing suite', keyword: 'suite' },
      ];
      const searchResults = [
        { item: choices[0], score: 1.0, matches: { keyword: [[0, 4]] }, _: '' },
        { item: choices[1], score: 0.8, matches: { name: [[0, 4]] }, _: '' },
      ];

      mockPrompt.kitSearch.choices = choices;
      mockPrompt.kitSearch.hasGroup = true;
      mockKitSearchQs.search.mockReturnValueOnce(searchResults);

      invokeSearch(mockPrompt, 'test');

      const calls = mockSendToPrompt.mock.calls;
      const scoredChoicesCall = calls.find((call) => call[0] === Channel.SET_SCORED_CHOICES);
      expect(scoredChoicesCall).toBeDefined();
    });

    it('should handle name vs keyword priority conflicts', () => {
      const choices = [
        { id: '1', name: 'search', keyword: 'finder' }, // Exact name match
        { id: '2', name: 'file finder', keyword: 'search' }, // Exact keyword match
        { id: '3', name: 'search results', keyword: 'results' }, // Name starts with search
        { id: '4', name: 'advanced search tool', keyword: 'advanced' }, // Name contains search
      ];
      const searchResults = [
        { item: choices[0], score: 1.0, matches: { name: [[0, 6]] }, _: '' },
        { item: choices[1], score: 1.0, matches: { keyword: [[0, 6]] }, _: '' },
        { item: choices[2], score: 0.8, matches: { name: [[0, 6]] }, _: '' },
        { item: choices[3], score: 0.6, matches: { name: [[9, 15]] }, _: '' },
      ];

      mockPrompt.kitSearch.choices = choices;
      mockPrompt.kitSearch.hasGroup = true;
      mockKitSearchQs.search.mockReturnValueOnce(searchResults);

      invokeSearch(mockPrompt, 'search');

      const calls = mockSendToPrompt.mock.calls;
      const scoredChoicesCall = calls.find((call) => call[0] === Channel.SET_SCORED_CHOICES);
      expect(scoredChoicesCall).toBeDefined();
    });
  });

  describe('Alias and Trigger Priority', () => {
    it('should prioritize alias matches at the very top', () => {
      const choices = [
        { id: '1', name: 'File Manager', alias: 'fm' } as Script,
        { id: '2', name: 'Format Manager', keyword: 'format' },
        { id: '3', name: 'fm radio script', keyword: 'radio' },
        { id: '4', name: 'folder manager', keyword: 'folder' },
      ];
      const searchResults = [{ item: choices[2], score: 0.8, matches: { name: [[0, 2]] }, _: '' }];

      mockPrompt.kitSearch.choices = choices;
      mockPrompt.kitSearch.hasGroup = true;
      mockKitSearchQs.search.mockReturnValueOnce(searchResults);

      invokeSearch(mockPrompt, 'fm');

      const calls = mockSendToPrompt.mock.calls;
      const scoredChoicesCall = calls.find((call) => call[0] === Channel.SET_SCORED_CHOICES);
      expect(scoredChoicesCall).toBeDefined();

      if (scoredChoicesCall) {
        const results = scoredChoicesCall[1] as ScoredChoice[];
        // Should have results with alias prioritization
        expect(results.length).toBeGreaterThan(0);
        // First non-skip item should be alias match
        const firstChoice = results.find((r) => !r.item.skip);
        expect(firstChoice?.item.name).toBe('File Manager');
      }
    });

    it('should prioritize trigger matches at the very top', () => {
      const choices = [
        { id: '1', name: 'Quick Calculator [calc]', keyword: 'math' },
        { id: '2', name: 'calculation helper', keyword: 'helper' },
        { id: '3', name: 'calc formatter', keyword: 'format' },
        { id: '4', name: 'calculator app', keyword: 'app' },
      ];
      const searchResults = [
        { item: choices[2], score: 0.8, matches: { name: [[0, 4]] }, _: '' },
        { item: choices[3], score: 0.7, matches: { name: [[0, 4]] }, _: '' },
      ];

      mockPrompt.kitSearch.choices = choices;
      mockPrompt.kitSearch.hasGroup = true;
      mockKitSearchQs.search.mockReturnValueOnce(searchResults);

      setShortcodes(mockPrompt, choices);
      invokeSearch(mockPrompt, 'calc');

      const calls = mockSendToPrompt.mock.calls;
      const scoredChoicesCall = calls.find((call) => call[0] === Channel.SET_SCORED_CHOICES);
      expect(scoredChoicesCall).toBeDefined();

      if (scoredChoicesCall) {
        const results = scoredChoicesCall[1] as ScoredChoice[];
        // Should have results with trigger prioritization
        expect(results.length).toBeGreaterThan(0);
      }
    });

    it('should handle both alias and trigger matches correctly', () => {
      const choices = [
        { id: '1', name: 'Git Status [git]', alias: 'gs' } as Script,
        { id: '2', name: 'Git Helper', alias: 'gh' } as Script,
        { id: '3', name: 'Git Stash [stash]', keyword: 'stash' },
        { id: '4', name: 'regular git script', keyword: 'regular' },
      ];
      const searchResults = [
        { item: choices[0], score: 0.9, matches: { name: [[0, 3]] }, _: '' },
        { item: choices[3], score: 0.7, matches: { name: [[8, 11]] }, _: '' },
      ];

      mockPrompt.kitSearch.choices = choices;
      mockPrompt.kitSearch.hasGroup = true;
      mockKitSearchQs.search.mockReturnValueOnce(searchResults);

      setShortcodes(mockPrompt, choices);

      // Test alias match
      invokeSearch(mockPrompt, 'gs');
      expect(mockSendToPrompt).toHaveBeenCalled();

      // Reset and test trigger match
      mockSendToPrompt.mockClear();
      mockKitSearchQs.search.mockReturnValueOnce(searchResults);
      invokeSearch(mockPrompt, 'git');
      expect(mockSendToPrompt).toHaveBeenCalled();
    });
  });

  describe('Pass Property Priority and Behavior', () => {
    it('should handle pass: true choices correctly', () => {
      const choices = [
        { id: '1', name: 'Always Available', pass: true },
        { id: '2', name: 'test script', keyword: 'test' },
        { id: '3', name: 'helper function', keyword: 'helper' },
        { id: '4', name: 'Pass Through Action', pass: true },
      ];
      mockPrompt.kitSearch.choices = choices;
      mockKitSearchQs.search.mockReturnValueOnce([]);

      invokeSearch(mockPrompt, 'nonexistent');

      const calls = mockSendToPrompt.mock.calls;
      const scoredChoicesCall = calls.find((call) => call[0] === Channel.SET_SCORED_CHOICES);
      expect(scoredChoicesCall).toBeDefined();

      if (scoredChoicesCall) {
        const results = scoredChoicesCall[1] as ScoredChoice[];
        // Pass choices should still appear even when search doesn't match
        expect(results.some((r) => r.item.pass === true)).toBe(true);
      }
    });

    it('should handle pass with string postfix values', () => {
      const choices = [
        { id: '1', name: 'Git Commit', pass: 'commit' },
        { id: '2', name: 'Git Push', pass: 'push' },
        { id: '3', name: 'Git Pull', pass: 'pull' },
        { id: '4', name: 'regular git script', keyword: 'regular' },
      ];
      mockPrompt.kitSearch.choices = choices;
      mockKitSearchQs.search.mockReturnValueOnce([]);

      setShortcodes(mockPrompt, choices);
      invokeSearch(mockPrompt, 'something');

      const calls = mockSendToPrompt.mock.calls;
      const scoredChoicesCall = calls.find((call) => call[0] === Channel.SET_SCORED_CHOICES);
      expect(scoredChoicesCall).toBeDefined();
    });

    it('should handle pass with regex patterns', () => {
      const choices = [
        { id: '1', name: 'URL Handler', pass: '/^https?:\\/\\//i' },
        { id: '2', name: 'Email Handler', pass: '/^[\\w.-]+@[\\w.-]+\\.[a-zA-Z]{2,}$/i' },
        { id: '3', name: 'File Path Handler', pass: '/^\\//i' },
        { id: '4', name: 'regular script', keyword: 'regular' },
      ];
      mockPrompt.kitSearch.choices = choices;
      mockKitSearchQs.search.mockReturnValueOnce([]);

      invokeSearch(mockPrompt, 'https://example.com');

      const calls = mockSendToPrompt.mock.calls;
      const scoredChoicesCall = calls.find((call) => call[0] === Channel.SET_SCORED_CHOICES);
      expect(scoredChoicesCall).toBeDefined();
    });

    it('should prioritize pass choices appropriately', () => {
      const choices = [
        { id: '1', name: 'test script', keyword: 'test' },
        { id: '2', name: 'Pass Through', pass: true },
        { id: '3', name: 'testing framework', keyword: 'framework' },
        { id: '4', name: 'URL Handler', pass: '/^test/i' },
      ];
      const searchResults = [
        { item: choices[0], score: 1.0, matches: { name: [[0, 4]] }, _: '' },
        { item: choices[2], score: 0.8, matches: { name: [[0, 4]] }, _: '' },
      ];

      mockPrompt.kitSearch.choices = choices;
      mockKitSearchQs.search.mockReturnValueOnce(searchResults);

      invokeSearch(mockPrompt, 'test');

      const calls = mockSendToPrompt.mock.calls;
      const scoredChoicesCall = calls.find((call) => call[0] === Channel.SET_SCORED_CHOICES);
      expect(scoredChoicesCall).toBeDefined();
    });
  });

  describe('Group-based Ordering', () => {
    it('should maintain group structure while respecting priority', () => {
      const choices = [
        { id: '1', name: 'File Manager', group: 'File Operations', keyword: 'file' },
        { id: '2', name: 'test file reader', group: 'File Operations', keyword: 'reader' },
        { id: '3', name: 'Network Test', group: 'Network Tools', keyword: 'network' },
        { id: '4', name: 'test connection', group: 'Network Tools', keyword: 'connection' },
        { id: '5', name: 'Test Runner', group: 'Development', keyword: 'runner' },
        { id: '6', name: 'Unit Test Helper', group: 'Development', keyword: 'unit' },
      ];
      const searchResults = [
        { item: choices[1], score: 0.9, matches: { name: [[0, 4]] }, _: '' },
        { item: choices[2], score: 0.8, matches: { name: [[8, 12]] }, _: '' },
        { item: choices[3], score: 0.7, matches: { name: [[0, 4]] }, _: '' },
        { item: choices[4], score: 0.6, matches: { name: [[0, 4]] }, _: '' },
        { item: choices[5], score: 0.5, matches: { name: [[5, 9]] }, _: '' },
      ];

      mockPrompt.kitSearch.choices = choices;
      mockPrompt.kitSearch.hasGroup = true;
      mockKitSearchQs.search.mockReturnValueOnce(searchResults);

      invokeSearch(mockPrompt, 'test');

      const calls = mockSendToPrompt.mock.calls;
      const scoredChoicesCall = calls.find((call) => call[0] === Channel.SET_SCORED_CHOICES);
      expect(scoredChoicesCall).toBeDefined();

      if (scoredChoicesCall) {
        const results = scoredChoicesCall[1] as ScoredChoice[];
        // Should have results with proper group handling
        expect(results.length).toBeGreaterThan(0);
      }
    });

    it('should handle lastGroup choices separately', () => {
      const choices = [
        { id: '1', name: 'Primary Test', group: 'Main', keyword: 'primary' },
        { id: '2', name: 'test helper', group: 'Main', keyword: 'helper' },
        { id: '3', name: 'Legacy Test Tool', group: 'Legacy', lastGroup: true, keyword: 'legacy' },
        { id: '4', name: 'old test runner', group: 'Legacy', lastGroup: true, keyword: 'old' },
        { id: '5', name: 'experimental test', group: 'Experimental', lastGroup: true, keyword: 'experimental' },
      ];
      const searchResults = [
        { item: choices[0], score: 0.9, matches: { name: [[8, 12]] }, _: '' },
        { item: choices[1], score: 0.8, matches: { name: [[0, 4]] }, _: '' },
        { item: choices[2], score: 0.7, matches: { name: [[7, 11]] }, _: '' },
        { item: choices[3], score: 0.6, matches: { name: [[4, 8]] }, _: '' },
        { item: choices[4], score: 0.5, matches: { name: [[13, 17]] }, _: '' },
      ];

      mockPrompt.kitSearch.choices = choices;
      mockPrompt.kitSearch.hasGroup = true;
      mockKitSearchQs.search.mockReturnValueOnce(searchResults);

      invokeSearch(mockPrompt, 'test');

      const calls = mockSendToPrompt.mock.calls;
      const scoredChoicesCall = calls.find((call) => call[0] === Channel.SET_SCORED_CHOICES);
      expect(scoredChoicesCall).toBeDefined();

      if (scoredChoicesCall) {
        const results = scoredChoicesCall[1] as ScoredChoice[];
        // lastGroup items should appear at the end
        expect(results.length).toBeGreaterThan(0);
      }
    });

    it('should handle empty groups and skip logic', () => {
      const choices = [
        { id: '1', name: 'Available Test', group: 'Active', keyword: 'available' },
        { id: '2', name: 'Active Group Header', group: 'Active', skip: true },
        { id: '3', name: 'Empty Group Header', group: 'Empty', skip: true },
        { id: '4', name: 'Another Test', group: 'Other', keyword: 'another' },
      ];
      const searchResults = [
        { item: choices[0], score: 0.9, matches: { name: [[10, 14]] }, _: '' },
        { item: choices[3], score: 0.8, matches: { name: [[8, 12]] }, _: '' },
      ];

      mockPrompt.kitSearch.choices = choices;
      mockPrompt.kitSearch.hasGroup = true;
      mockKitSearchQs.search.mockReturnValueOnce(searchResults);

      invokeSearch(mockPrompt, 'test');

      const calls = mockSendToPrompt.mock.calls;
      const scoredChoicesCall = calls.find((call) => call[0] === Channel.SET_SCORED_CHOICES);
      expect(scoredChoicesCall).toBeDefined();
    });
  });

  describe('Info, Miss, and Special Choice Types', () => {
    it('should prioritize info choices appropriately', () => {
      const choices = [
        { id: '1', name: 'Search Help', info: true },
        { id: '2', name: 'test script', keyword: 'test' },
        { id: '3', name: 'Usage Instructions', info: true },
        { id: '4', name: 'testing framework', keyword: 'framework' },
      ];
      const searchResults = [
        { item: choices[1], score: 1.0, matches: { name: [[0, 4]] }, _: '' },
        { item: choices[3], score: 0.8, matches: { name: [[0, 4]] }, _: '' },
      ];

      mockPrompt.kitSearch.choices = choices;
      mockPrompt.kitSearch.hasGroup = true;
      mockKitSearchQs.search.mockReturnValueOnce(searchResults);

      invokeSearch(mockPrompt, 'test');

      const calls = mockSendToPrompt.mock.calls;
      const scoredChoicesCall = calls.find((call) => call[0] === Channel.SET_SCORED_CHOICES);
      expect(scoredChoicesCall).toBeDefined();

      if (scoredChoicesCall) {
        const results = scoredChoicesCall[1] as ScoredChoice[];
        // Info choices should appear at the top
        const infoChoices = results.filter((r) => r.item.info === true);
        expect(infoChoices.length).toBeGreaterThan(0);
      }
    });

    it('should show miss choices only when no other matches exist', () => {
      const choices = [
        { id: '1', name: 'No Results Found', miss: true },
        { id: '2', name: 'Try Different Search', miss: true },
        { id: '3', name: 'regular script', keyword: 'regular' },
      ];
      mockPrompt.kitSearch.choices = choices;
      mockPrompt.kitSearch.hasGroup = true;
      mockKitSearchQs.search.mockReturnValueOnce([]);

      // Search with no matches
      invokeSearch(mockPrompt, 'nonexistent');

      const calls = mockSendToPrompt.mock.calls;
      const scoredChoicesCall = calls.find((call) => call[0] === Channel.SET_SCORED_CHOICES);
      expect(scoredChoicesCall).toBeDefined();

      if (scoredChoicesCall) {
        const results = scoredChoicesCall[1] as ScoredChoice[];
        // Should show miss choices when no matches
        expect(results.some((r) => r.item.miss === true)).toBe(true);
      }
    });

    it('should handle hideWithoutInput choices correctly', () => {
      const choices = [
        { id: '1', name: 'Hidden When Empty', hideWithoutInput: true },
        { id: '2', name: 'test script', keyword: 'test' },
        { id: '3', name: 'Always Visible', keyword: 'visible' },
      ];
      mockPrompt.kitSearch.choices = choices;
      mockPrompt.kitSearch.hasGroup = true;

      // Test with empty input
      invokeSearch(mockPrompt, '');

      const calls = mockSendToPrompt.mock.calls;
      const scoredChoicesCall = calls.find((call) => call[0] === Channel.SET_SCORED_CHOICES);
      expect(scoredChoicesCall).toBeDefined();

      if (scoredChoicesCall) {
        const results = scoredChoicesCall[1] as ScoredChoice[];
        // Hidden choice should not appear with empty input
        expect(results.some((r) => r.item.hideWithoutInput === true)).toBe(false);
      }
    });

    it('should show hideWithoutInput choices when there is input', () => {
      const choices = [
        { id: '1', name: 'test hidden choice', hideWithoutInput: true, keyword: 'hidden' },
        { id: '2', name: 'test script', keyword: 'test' },
        { id: '3', name: 'Always Visible', keyword: 'visible' },
      ];
      const searchResults = [
        { item: choices[0], score: 0.9, matches: { name: [[0, 4]] }, _: '' },
        { item: choices[1], score: 0.8, matches: { name: [[0, 4]] }, _: '' },
      ];

      mockPrompt.kitSearch.choices = choices;
      mockPrompt.kitSearch.hasGroup = true;
      mockKitSearchQs.search.mockReturnValueOnce(searchResults);

      invokeSearch(mockPrompt, 'test');

      const calls = mockSendToPrompt.mock.calls;
      const scoredChoicesCall = calls.find((call) => call[0] === Channel.SET_SCORED_CHOICES);
      expect(scoredChoicesCall).toBeDefined();
    });
  });

  describe('Complex Real-world Scenarios', () => {
    it('should handle complete script objects with all properties', () => {
      const choices: Script[] = [
        {
          id: '1',
          name: 'Git Status [gs]',
          alias: 'gst',
          keyword: 'git',
          group: 'Git Tools',
          pass: false,
          filePath: '/scripts/git-status.js',
          shortcut: 'cmd+g',
          tag: 'version-control',
          command: 'node',
          type: ProcessType.Background,
          kenv: 'main',
        },
        {
          id: '2',
          name: 'File Search',
          keyword: 'search',
          group: 'File Operations',
          pass: true,
          filePath: '/scripts/file-search.js',
          tag: 'files',
          command: 'node',
          type: ProcessType.Schedule,
          kenv: 'main',
        },
        {
          id: '3',
          name: 'Test Runner [test]',
          keyword: 'testing',
          group: 'Development',
          pass: '/^test-.*/i',
          filePath: '/scripts/test-runner.js',
          shortcut: 'cmd+t',
          tag: 'testing',
          command: 'node',
          type: ProcessType.System,
          kenv: 'dev',
        },
        {
          id: '4',
          name: 'URL Handler',
          keyword: 'url',
          group: 'Network',
          pass: '/^https?:\\/\\//i',
          info: false,
          miss: false,
          filePath: '/scripts/url-handler.js',
          command: 'node',
          type: ProcessType.Background,
          kenv: 'main',
        },
      ];
      const searchResults = [{ item: choices[0], score: 0.9, matches: { name: [[0, 3]] }, _: '' }];

      mockPrompt.kitSearch.choices = choices;
      mockPrompt.kitSearch.hasGroup = true;
      mockKitSearchQs.search.mockReturnValueOnce(searchResults);

      setShortcodes(mockPrompt, choices);
      invokeSearch(mockPrompt, 'git');

      const calls = mockSendToPrompt.mock.calls;
      const scoredChoicesCall = calls.find((call) => call[0] === Channel.SET_SCORED_CHOICES);
      expect(scoredChoicesCall).toBeDefined();
    });

    it('should handle competing priorities correctly', () => {
      const choices = [
        { id: '1', name: 'test', keyword: 'exact', exact: true }, // Exact name match
        { id: '2', name: 'File Manager', alias: 'test' }, // Alias match
        { id: '3', name: 'Test Runner [test]', keyword: 'runner' }, // Trigger match
        { id: '4', name: 'testing suite', keyword: 'test' }, // Keyword exact match
        { id: '5', name: 'unit test framework', keyword: 'unit' }, // Name contains match
        { id: '6', name: 'Test Handler', pass: '/^test/i' }, // Regex pass match
      ];
      const searchResults = [
        { item: choices[0], score: 1.0, matches: { name: [[0, 4]] }, _: '' },
        { item: choices[3], score: 0.9, matches: { keyword: [[0, 4]] }, _: '' },
        { item: choices[4], score: 0.8, matches: { name: [[5, 9]] }, _: '' },
      ];

      mockPrompt.kitSearch.choices = choices;
      mockPrompt.kitSearch.hasGroup = true;
      mockKitSearchQs.search.mockReturnValueOnce(searchResults);

      setShortcodes(mockPrompt, choices);
      invokeSearch(mockPrompt, 'test');

      const calls = mockSendToPrompt.mock.calls;
      const scoredChoicesCall = calls.find((call) => call[0] === Channel.SET_SCORED_CHOICES);
      expect(scoredChoicesCall).toBeDefined();

      if (scoredChoicesCall) {
        const results = scoredChoicesCall[1] as ScoredChoice[];
        // Should have proper priority ordering
        expect(results.length).toBeGreaterThan(0);
      }
    });

    it('should handle mixed content types and priorities', () => {
      const choices = [
        { id: '1', name: 'Search Help', info: true },
        { id: '2', name: 'Quick Search [qs]', alias: 'search', keyword: 'quick' },
        { id: '3', name: 'search tool', keyword: 'tool' },
        { id: '4', name: 'File Search', pass: 'search', keyword: 'file' },
        { id: '5', name: 'No Results', miss: true },
        { id: '6', name: 'Advanced Search', group: 'Advanced', keyword: 'advanced' },
        { id: '7', name: 'search results', hideWithoutInput: true, keyword: 'results' },
        { id: '8', name: 'Legacy Search', group: 'Legacy', lastGroup: true, keyword: 'legacy' },
      ];
      const searchResults = [
        { item: choices[2], score: 1.0, matches: { name: [[0, 6]] }, _: '' },
        { item: choices[5], score: 0.8, matches: { name: [[9, 15]] }, _: '' },
        { item: choices[6], score: 0.7, matches: { name: [[0, 6]] }, _: '' },
        { item: choices[7], score: 0.6, matches: { name: [[7, 13]] }, _: '' },
      ];

      mockPrompt.kitSearch.choices = choices;
      mockPrompt.kitSearch.hasGroup = true;
      mockKitSearchQs.search.mockReturnValueOnce(searchResults);

      setShortcodes(mockPrompt, choices);
      invokeSearch(mockPrompt, 'search');

      const calls = mockSendToPrompt.mock.calls;
      const scoredChoicesCall = calls.find((call) => call[0] === Channel.SET_SCORED_CHOICES);
      expect(scoredChoicesCall).toBeDefined();

      if (scoredChoicesCall) {
        const results = scoredChoicesCall[1] as ScoredChoice[];

        // Should have info at top
        const firstNonSkip = results.find((r) => !r.item.skip);
        expect(firstNonSkip?.item.info).toBe(true);

        // Should have proper grouping and ordering
        expect(results.length).toBeGreaterThan(0);
      }
    });

    it('should handle case sensitivity scenarios', () => {
      const choices = [
        { id: '1', name: 'Test Script', keyword: 'test' },
        { id: '2', name: 'TEST FRAMEWORK', keyword: 'TEST' },
        { id: '3', name: 'tEsT hElPeR', keyword: 'TeStInG' },
        { id: '4', name: 'File Manager', alias: 'Test' },
        { id: '5', name: 'Quick Tool [TEST]', keyword: 'quick' },
      ];
      const searchResults = [
        { item: choices[0], score: 1.0, matches: { name: [[0, 4]] }, _: '' },
        { item: choices[1], score: 0.9, matches: { name: [[0, 4]] }, _: '' },
        { item: choices[2], score: 0.8, matches: { name: [[0, 4]] }, _: '' },
      ];

      mockPrompt.kitSearch.choices = choices;
      mockPrompt.kitSearch.hasGroup = true;
      mockKitSearchQs.search.mockReturnValueOnce(searchResults);

      setShortcodes(mockPrompt, choices);

      // Test lowercase
      invokeSearch(mockPrompt, 'test');
      expect(mockSendToPrompt).toHaveBeenCalled();

      // Test uppercase
      mockSendToPrompt.mockClear();
      mockKitSearchQs.search.mockReturnValueOnce(searchResults);
      invokeSearch(mockPrompt, 'TEST');
      expect(mockSendToPrompt).toHaveBeenCalled();

      // Test mixed case
      mockSendToPrompt.mockClear();
      mockKitSearchQs.search.mockReturnValueOnce(searchResults);
      invokeSearch(mockPrompt, 'TeSt');
      expect(mockSendToPrompt).toHaveBeenCalled();
    });

    it('should handle shortcode priority', () => {
      const choices = [
        { id: '1', name: 'File Manager', shortcode: 'fm', keyword: 'file' },
        { id: '2', name: 'Format Manager', keyword: 'format' },
        { id: '3', name: 'Focus Mode', keyword: 'focus' },
        { id: '4', name: 'fm radio script', keyword: 'radio' },
      ];
      const searchResults = [{ item: choices[3], score: 0.8, matches: { name: [[0, 2]] }, _: '' }];

      mockPrompt.kitSearch.choices = choices;
      mockKitSearchQs.search.mockReturnValueOnce(searchResults);

      setShortcodes(mockPrompt, choices);
      invokeSearch(mockPrompt, 'fm');

      const calls = mockSendToPrompt.mock.calls;
      const scoredChoicesCall = calls.find((call) => call[0] === Channel.SET_SCORED_CHOICES);
      expect(scoredChoicesCall).toBeDefined();
    });
  });

  describe('Edge Cases in Ordering', () => {
    it('should handle choices with identical names but different properties', () => {
      const choices = [
        { id: '1', name: 'Test Script', keyword: 'one' },
        { id: '2', name: 'Test Script', keyword: 'two', exact: true },
        { id: '3', name: 'Test Script', alias: 'ts' },
        { id: '4', name: 'Test Script', pass: true },
      ];
      const searchResults = [
        { item: choices[0], score: 1.0, matches: { name: [[0, 4]] }, _: '' },
        { item: choices[1], score: 1.0, matches: { name: [[0, 4]] }, _: '' },
        { item: choices[2], score: 1.0, matches: { name: [[0, 4]] }, _: '' },
      ];

      mockPrompt.kitSearch.choices = choices;
      mockPrompt.kitSearch.hasGroup = true;
      mockKitSearchQs.search.mockReturnValueOnce(searchResults);

      setShortcodes(mockPrompt, choices);
      invokeSearch(mockPrompt, 'test');

      const calls = mockSendToPrompt.mock.calls;
      const scoredChoicesCall = calls.find((call) => call[0] === Channel.SET_SCORED_CHOICES);
      expect(scoredChoicesCall).toBeDefined();
    });

    it('should handle choices with no matching properties', () => {
      const choices = [
        { id: '1', name: 'Alpha Script', keyword: 'alpha' },
        { id: '2', name: 'Beta Tool', keyword: 'beta' },
        { id: '3', name: 'Gamma Helper', keyword: 'gamma' },
        { id: '4', name: 'Always Available', pass: true },
      ];
      mockPrompt.kitSearch.choices = choices;
      mockKitSearchQs.search.mockReturnValueOnce([]);

      invokeSearch(mockPrompt, 'nonexistent');

      const calls = mockSendToPrompt.mock.calls;
      const scoredChoicesCall = calls.find((call) => call[0] === Channel.SET_SCORED_CHOICES);
      expect(scoredChoicesCall).toBeDefined();

      if (scoredChoicesCall) {
        const results = scoredChoicesCall[1] as ScoredChoice[];
        // Should only show pass choices
        expect(results.every((r) => r.item.pass === true)).toBe(true);
      }
    });

    it('should handle sorting with score ties', () => {
      const choices = Array.from({ length: 20 }, (_, i) => ({
        id: `choice-${i}`,
        name: `test choice ${i}`,
        keyword: `keyword${i}`,
        group: i % 3 === 0 ? 'Group A' : i % 3 === 1 ? 'Group B' : 'Group C',
      }));
      const searchResults = choices.slice(0, 10).map((choice, _i) => ({
        item: choice,
        score: 0.8, // Same score for tie-breaking
        matches: { name: [[0, 4]] },
        _: '',
      }));

      mockPrompt.kitSearch.choices = choices;
      mockPrompt.kitSearch.hasGroup = true;
      mockKitSearchQs.search.mockReturnValueOnce(searchResults);

      invokeSearch(mockPrompt, 'test');

      const calls = mockSendToPrompt.mock.calls;
      const scoredChoicesCall = calls.find((call) => call[0] === Channel.SET_SCORED_CHOICES);
      expect(scoredChoicesCall).toBeDefined();

      if (scoredChoicesCall) {
        const results = scoredChoicesCall[1] as ScoredChoice[];
        expect(results.length).toBeGreaterThan(0);
      }
    });

    it('should handle multiple exact matches in different categories', () => {
      const choices = [
        { id: '1', name: 'run', keyword: 'execute' }, // Exact name
        { id: '2', name: 'Test Runner', keyword: 'run' }, // Exact keyword
        { id: '3', name: 'Script Runner', alias: 'run' }, // Exact alias
        { id: '4', name: 'Run Tool [run]', keyword: 'tool' }, // Exact trigger
        { id: '5', name: 'File Manager', pass: 'run' }, // Exact postfix
      ];
      const searchResults = [
        { item: choices[0], score: 1.0, matches: { name: [[0, 3]] }, _: '' },
        { item: choices[1], score: 1.0, matches: { keyword: [[0, 3]] }, _: '' },
        { item: choices[3], score: 0.8, matches: { name: [[0, 3]] }, _: '' },
      ];

      mockPrompt.kitSearch.choices = choices;
      mockPrompt.kitSearch.hasGroup = true;
      mockKitSearchQs.search.mockReturnValueOnce(searchResults);

      setShortcodes(mockPrompt, choices);
      invokeSearch(mockPrompt, 'run');

      const calls = mockSendToPrompt.mock.calls;
      const scoredChoicesCall = calls.find((call) => call[0] === Channel.SET_SCORED_CHOICES);
      expect(scoredChoicesCall).toBeDefined();

      if (scoredChoicesCall) {
        const results = scoredChoicesCall[1] as ScoredChoice[];
        // Should have multiple priority groups
        expect(results.length).toBeGreaterThan(0);
      }
    });

    it('should handle complex nested group scenarios', () => {
      const choices = [
        { id: '1', name: 'test alpha', group: 'Group/SubGroup/Alpha', keyword: 'alpha' },
        { id: '2', name: 'test beta', group: 'Group/SubGroup/Beta', keyword: 'beta' },
        { id: '3', name: 'test gamma', group: 'Group/Other', keyword: 'gamma' },
        { id: '4', name: 'test delta', group: 'Different', keyword: 'delta' },
        { id: '5', name: 'test epsilon', group: 'Different/Sub', keyword: 'epsilon' },
        { id: '6', name: 'test final', group: 'Final', lastGroup: true, keyword: 'final' },
      ];
      const searchResults = choices.map((choice, i) => ({
        item: choice,
        score: 1.0 - i * 0.1,
        matches: { name: [[0, 4]] },
        _: '',
      }));

      mockPrompt.kitSearch.choices = choices;
      mockPrompt.kitSearch.hasGroup = true;
      mockKitSearchQs.search.mockReturnValueOnce(searchResults);

      invokeSearch(mockPrompt, 'test');

      const calls = mockSendToPrompt.mock.calls;
      const scoredChoicesCall = calls.find((call) => call[0] === Channel.SET_SCORED_CHOICES);
      expect(scoredChoicesCall).toBeDefined();

      if (scoredChoicesCall) {
        const results = scoredChoicesCall[1] as ScoredChoice[];
        // Should maintain group structure
        expect(results.length).toBeGreaterThan(0);
      }
    });
  });
});<|MERGE_RESOLUTION|>--- conflicted
+++ resolved
@@ -17,17 +17,12 @@
     verbose: vi.fn(),
   },
   perf: {
-<<<<<<< HEAD
-    start: vi.fn(() => vi.fn()),
-    measure: vi.fn((name, fn) => fn()),
-=======
     start: vi.fn(() => () => 0),
     measure: vi.fn(async (_name: string, fn: () => Promise<unknown>) => fn()),
     measureSync: vi.fn((_name: string, fn: () => unknown) => fn()),
     logMetric: vi.fn(),
     logSummary: vi.fn(),
     isEnabled: vi.fn(() => false),
->>>>>>> 04214ea6
   },
 }));
 
