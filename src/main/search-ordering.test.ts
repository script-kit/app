import { Channel, PROMPT, ProcessType, UI } from '@johnlindquist/kit/core/enum';
import type { Choice, Script } from '@johnlindquist/kit/types/core';
import { afterEach, beforeEach, describe, expect, it, type Mock, vi } from 'vitest';
import type { ScoredChoice } from '../shared/types';
import type { KitPrompt } from './prompt';

// Mock dependencies for focused testing
vi.mock('lodash-es', () => ({
  debounce: vi.fn((fn) => fn),
}));

vi.mock('./logs', () => ({
  searchLog: {
    info: vi.fn(),
    warn: vi.fn(),
    silly: vi.fn(),
    verbose: vi.fn(),
  },
  perf: {
<<<<<<< HEAD
    start: vi.fn(() => vi.fn(() => 0)),
    measure: vi.fn(async (_name: string, fn: () => Promise<unknown>) => fn()),
    measureSync: vi.fn((_name: string, fn: () => unknown) => fn()),
    logMetric: vi.fn(),
    logSummary: vi.fn(),
    isEnabled: vi.fn(() => false),
=======
    start: vi.fn(() => vi.fn()), // Returns a function that ends the perf measurement
>>>>>>> 7c52424e
  },
}));

vi.mock('./messages', () => ({
  cacheChoices: vi.fn(),
}));

vi.mock('./state', () => ({
  kitCache: {
    choices: [],
    scripts: [],
    triggers: new Map(),
    postfixes: new Map(),
    keywords: new Map(),
    shortcodes: new Map(),
  },
  kitState: {
    kenvEnv: {
      KIT_SEARCH_MAX_ITERATIONS: '3',
      KIT_SEARCH_MIN_SCORE: '0.6',
    },
  },
}));

import { invokeSearch, setShortcodes } from './search';

// Type for QuickScore mock
interface MockQuickScore {
  search: Mock;
}

describe('Search Ordering and Complex Choices', () => {
  let mockPrompt: KitPrompt;
  let mockSendToPrompt: Mock;
  let mockKitSearchQs: MockQuickScore;
  let mockFlagSearchQs: MockQuickScore;

  beforeEach(() => {
    vi.clearAllMocks();
    mockSendToPrompt = vi.fn();
    mockKitSearchQs = { search: vi.fn(() => []) };
    mockFlagSearchQs = { search: vi.fn(() => []) };

    mockPrompt = {
      ui: UI.arg,
      pid: 12345,
      scriptPath: '/test/script.ts',
      getLogPrefix: vi.fn(() => '[TEST]'),
      sendToPrompt: mockSendToPrompt,
      cacheScriptChoices: false,
      kitSearch: {
        input: '',
        inputRegex: undefined,
        keyword: '',
        keywordCleared: false,
        generated: false,
        flaggedValue: '',
        choices: [],
        scripts: [],
        qs: mockKitSearchQs,
        hasGroup: false,
        keys: ['name', 'keyword', 'tag'],
        keywords: new Map(),
        triggers: new Map(),
        postfixes: new Map(),
        shortcodes: new Map(),
      },
      flagSearch: {
        input: '',
        choices: [],
        hasGroup: false,
        qs: mockFlagSearchQs,
      },
      updateShortcodes: vi.fn(),
    } as unknown as KitPrompt;
  });

  afterEach(() => {
    vi.clearAllMocks();
  });

  describe('Exact Match Priority Ordering', () => {
    it('should prioritize exact name matches over partial matches', () => {
      const choices = [
        { id: '1', name: 'test script helper', keyword: 'helper' },
        { id: '2', name: 'test', keyword: 'exact' },
        { id: '3', name: 'testing framework', keyword: 'framework' },
        { id: '4', name: 'unit test runner', keyword: 'runner' },
      ];
      const searchResults = [
        { item: choices[1], score: 1.0, matches: { name: [[0, 4]] }, _: '' },
        { item: choices[0], score: 0.8, matches: { name: [[0, 4]] }, _: '' },
        { item: choices[3], score: 0.6, matches: { name: [[5, 9]] }, _: '' },
        { item: choices[2], score: 0.7, matches: { name: [[0, 4]] }, _: '' },
      ];

      mockPrompt.kitSearch.choices = choices;
      mockPrompt.kitSearch.hasGroup = true;
      mockKitSearchQs.search.mockReturnValueOnce(searchResults);

      invokeSearch(mockPrompt, 'test');

      const calls = mockSendToPrompt.mock.calls;
      const scoredChoicesCall = calls.find((call) => call[0] === Channel.SET_SCORED_CHOICES);
      expect(scoredChoicesCall).toBeDefined();

      if (scoredChoicesCall) {
        const results = scoredChoicesCall[1] as ScoredChoice[];
        // Should have results and proper grouping behavior
        expect(results.length).toBeGreaterThan(0);
      }
    });

    it('should prioritize keyword exact matches over name partial matches', () => {
      const choices = [
        { id: '1', name: 'file manager', keyword: 'test' }, // Exact keyword match
        { id: '2', name: 'test helper script', keyword: 'helper' }, // Partial name match
        { id: '3', name: 'testing suite', keyword: 'suite' },
      ];
      const searchResults = [
        { item: choices[0], score: 1.0, matches: { keyword: [[0, 4]] }, _: '' },
        { item: choices[1], score: 0.8, matches: { name: [[0, 4]] }, _: '' },
      ];

      mockPrompt.kitSearch.choices = choices;
      mockPrompt.kitSearch.hasGroup = true;
      mockKitSearchQs.search.mockReturnValueOnce(searchResults);

      invokeSearch(mockPrompt, 'test');

      const calls = mockSendToPrompt.mock.calls;
      const scoredChoicesCall = calls.find((call) => call[0] === Channel.SET_SCORED_CHOICES);
      expect(scoredChoicesCall).toBeDefined();
    });

    it('should handle name vs keyword priority conflicts', () => {
      const choices = [
        { id: '1', name: 'search', keyword: 'finder' }, // Exact name match
        { id: '2', name: 'file finder', keyword: 'search' }, // Exact keyword match
        { id: '3', name: 'search results', keyword: 'results' }, // Name starts with search
        { id: '4', name: 'advanced search tool', keyword: 'advanced' }, // Name contains search
      ];
      const searchResults = [
        { item: choices[0], score: 1.0, matches: { name: [[0, 6]] }, _: '' },
        { item: choices[1], score: 1.0, matches: { keyword: [[0, 6]] }, _: '' },
        { item: choices[2], score: 0.8, matches: { name: [[0, 6]] }, _: '' },
        { item: choices[3], score: 0.6, matches: { name: [[9, 15]] }, _: '' },
      ];

      mockPrompt.kitSearch.choices = choices;
      mockPrompt.kitSearch.hasGroup = true;
      mockKitSearchQs.search.mockReturnValueOnce(searchResults);

      invokeSearch(mockPrompt, 'search');

      const calls = mockSendToPrompt.mock.calls;
      const scoredChoicesCall = calls.find((call) => call[0] === Channel.SET_SCORED_CHOICES);
      expect(scoredChoicesCall).toBeDefined();
    });
  });

  describe('Alias and Trigger Priority', () => {
    it('should prioritize alias matches at the very top', () => {
      const choices = [
        { id: '1', name: 'File Manager', alias: 'fm' } as Script,
        { id: '2', name: 'Format Manager', keyword: 'format' },
        { id: '3', name: 'fm radio script', keyword: 'radio' },
        { id: '4', name: 'folder manager', keyword: 'folder' },
      ];
      const searchResults = [{ item: choices[2], score: 0.8, matches: { name: [[0, 2]] }, _: '' }];

      mockPrompt.kitSearch.choices = choices;
      mockPrompt.kitSearch.hasGroup = true;
      mockKitSearchQs.search.mockReturnValueOnce(searchResults);

      invokeSearch(mockPrompt, 'fm');

      const calls = mockSendToPrompt.mock.calls;
      const scoredChoicesCall = calls.find((call) => call[0] === Channel.SET_SCORED_CHOICES);
      expect(scoredChoicesCall).toBeDefined();

      if (scoredChoicesCall) {
        const results = scoredChoicesCall[1] as ScoredChoice[];
        // Should have results with alias prioritization
        expect(results.length).toBeGreaterThan(0);
        // First non-skip item should be alias match
        const firstChoice = results.find((r) => !r.item.skip);
        expect(firstChoice?.item.name).toBe('File Manager');
      }
    });

    it('should prioritize trigger matches at the very top', () => {
      const choices = [
        { id: '1', name: 'Quick Calculator [calc]', keyword: 'math' },
        { id: '2', name: 'calculation helper', keyword: 'helper' },
        { id: '3', name: 'calc formatter', keyword: 'format' },
        { id: '4', name: 'calculator app', keyword: 'app' },
      ];
      const searchResults = [
        { item: choices[2], score: 0.8, matches: { name: [[0, 4]] }, _: '' },
        { item: choices[3], score: 0.7, matches: { name: [[0, 4]] }, _: '' },
      ];

      mockPrompt.kitSearch.choices = choices;
      mockPrompt.kitSearch.hasGroup = true;
      mockKitSearchQs.search.mockReturnValueOnce(searchResults);

      setShortcodes(mockPrompt, choices);
      invokeSearch(mockPrompt, 'calc');

      const calls = mockSendToPrompt.mock.calls;
      const scoredChoicesCall = calls.find((call) => call[0] === Channel.SET_SCORED_CHOICES);
      expect(scoredChoicesCall).toBeDefined();

      if (scoredChoicesCall) {
        const results = scoredChoicesCall[1] as ScoredChoice[];
        // Should have results with trigger prioritization
        expect(results.length).toBeGreaterThan(0);
      }
    });

    it('should handle both alias and trigger matches correctly', () => {
      const choices = [
        { id: '1', name: 'Git Status [git]', alias: 'gs' } as Script,
        { id: '2', name: 'Git Helper', alias: 'gh' } as Script,
        { id: '3', name: 'Git Stash [stash]', keyword: 'stash' },
        { id: '4', name: 'regular git script', keyword: 'regular' },
      ];
      const searchResults = [
        { item: choices[0], score: 0.9, matches: { name: [[0, 3]] }, _: '' },
        { item: choices[3], score: 0.7, matches: { name: [[8, 11]] }, _: '' },
      ];

      mockPrompt.kitSearch.choices = choices;
      mockPrompt.kitSearch.hasGroup = true;
      mockKitSearchQs.search.mockReturnValueOnce(searchResults);

      setShortcodes(mockPrompt, choices);

      // Test alias match
      invokeSearch(mockPrompt, 'gs');
      expect(mockSendToPrompt).toHaveBeenCalled();

      // Reset and test trigger match
      mockSendToPrompt.mockClear();
      mockKitSearchQs.search.mockReturnValueOnce(searchResults);
      invokeSearch(mockPrompt, 'git');
      expect(mockSendToPrompt).toHaveBeenCalled();
    });
  });

  describe('Pass Property Priority and Behavior', () => {
    it('should handle pass: true choices correctly', () => {
      const choices = [
        { id: '1', name: 'Always Available', pass: true },
        { id: '2', name: 'test script', keyword: 'test' },
        { id: '3', name: 'helper function', keyword: 'helper' },
        { id: '4', name: 'Pass Through Action', pass: true },
      ];
      mockPrompt.kitSearch.choices = choices;
      mockKitSearchQs.search.mockReturnValueOnce([]);

      invokeSearch(mockPrompt, 'nonexistent');

      const calls = mockSendToPrompt.mock.calls;
      const scoredChoicesCall = calls.find((call) => call[0] === Channel.SET_SCORED_CHOICES);
      expect(scoredChoicesCall).toBeDefined();

      if (scoredChoicesCall) {
        const results = scoredChoicesCall[1] as ScoredChoice[];
        // Pass choices should still appear even when search doesn't match
        expect(results.some((r) => r.item.pass === true)).toBe(true);
      }
    });

    it('should handle pass with string postfix values', () => {
      const choices = [
        { id: '1', name: 'Git Commit', pass: 'commit' },
        { id: '2', name: 'Git Push', pass: 'push' },
        { id: '3', name: 'Git Pull', pass: 'pull' },
        { id: '4', name: 'regular git script', keyword: 'regular' },
      ];
      mockPrompt.kitSearch.choices = choices;
      mockKitSearchQs.search.mockReturnValueOnce([]);

      setShortcodes(mockPrompt, choices);
      invokeSearch(mockPrompt, 'something');

      const calls = mockSendToPrompt.mock.calls;
      const scoredChoicesCall = calls.find((call) => call[0] === Channel.SET_SCORED_CHOICES);
      expect(scoredChoicesCall).toBeDefined();
    });

    it('should handle pass with regex patterns', () => {
      const choices = [
        { id: '1', name: 'URL Handler', pass: '/^https?:\\/\\//i' },
        { id: '2', name: 'Email Handler', pass: '/^[\\w.-]+@[\\w.-]+\\.[a-zA-Z]{2,}$/i' },
        { id: '3', name: 'File Path Handler', pass: '/^\\//i' },
        { id: '4', name: 'regular script', keyword: 'regular' },
      ];
      mockPrompt.kitSearch.choices = choices;
      mockKitSearchQs.search.mockReturnValueOnce([]);

      invokeSearch(mockPrompt, 'https://example.com');

      const calls = mockSendToPrompt.mock.calls;
      const scoredChoicesCall = calls.find((call) => call[0] === Channel.SET_SCORED_CHOICES);
      expect(scoredChoicesCall).toBeDefined();
    });

    it('should prioritize pass choices appropriately', () => {
      const choices = [
        { id: '1', name: 'test script', keyword: 'test' },
        { id: '2', name: 'Pass Through', pass: true },
        { id: '3', name: 'testing framework', keyword: 'framework' },
        { id: '4', name: 'URL Handler', pass: '/^test/i' },
      ];
      const searchResults = [
        { item: choices[0], score: 1.0, matches: { name: [[0, 4]] }, _: '' },
        { item: choices[2], score: 0.8, matches: { name: [[0, 4]] }, _: '' },
      ];

      mockPrompt.kitSearch.choices = choices;
      mockKitSearchQs.search.mockReturnValueOnce(searchResults);

      invokeSearch(mockPrompt, 'test');

      const calls = mockSendToPrompt.mock.calls;
      const scoredChoicesCall = calls.find((call) => call[0] === Channel.SET_SCORED_CHOICES);
      expect(scoredChoicesCall).toBeDefined();
    });
  });

  describe('Group-based Ordering', () => {
    it('should maintain group structure while respecting priority', () => {
      const choices = [
        { id: '1', name: 'File Manager', group: 'File Operations', keyword: 'file' },
        { id: '2', name: 'test file reader', group: 'File Operations', keyword: 'reader' },
        { id: '3', name: 'Network Test', group: 'Network Tools', keyword: 'network' },
        { id: '4', name: 'test connection', group: 'Network Tools', keyword: 'connection' },
        { id: '5', name: 'Test Runner', group: 'Development', keyword: 'runner' },
        { id: '6', name: 'Unit Test Helper', group: 'Development', keyword: 'unit' },
      ];
      const searchResults = [
        { item: choices[1], score: 0.9, matches: { name: [[0, 4]] }, _: '' },
        { item: choices[2], score: 0.8, matches: { name: [[8, 12]] }, _: '' },
        { item: choices[3], score: 0.7, matches: { name: [[0, 4]] }, _: '' },
        { item: choices[4], score: 0.6, matches: { name: [[0, 4]] }, _: '' },
        { item: choices[5], score: 0.5, matches: { name: [[5, 9]] }, _: '' },
      ];

      mockPrompt.kitSearch.choices = choices;
      mockPrompt.kitSearch.hasGroup = true;
      mockKitSearchQs.search.mockReturnValueOnce(searchResults);

      invokeSearch(mockPrompt, 'test');

      const calls = mockSendToPrompt.mock.calls;
      const scoredChoicesCall = calls.find((call) => call[0] === Channel.SET_SCORED_CHOICES);
      expect(scoredChoicesCall).toBeDefined();

      if (scoredChoicesCall) {
        const results = scoredChoicesCall[1] as ScoredChoice[];
        // Should have results with proper group handling
        expect(results.length).toBeGreaterThan(0);
      }
    });

    it('should handle lastGroup choices separately', () => {
      const choices = [
        { id: '1', name: 'Primary Test', group: 'Main', keyword: 'primary' },
        { id: '2', name: 'test helper', group: 'Main', keyword: 'helper' },
        { id: '3', name: 'Legacy Test Tool', group: 'Legacy', lastGroup: true, keyword: 'legacy' },
        { id: '4', name: 'old test runner', group: 'Legacy', lastGroup: true, keyword: 'old' },
        { id: '5', name: 'experimental test', group: 'Experimental', lastGroup: true, keyword: 'experimental' },
      ];
      const searchResults = [
        { item: choices[0], score: 0.9, matches: { name: [[8, 12]] }, _: '' },
        { item: choices[1], score: 0.8, matches: { name: [[0, 4]] }, _: '' },
        { item: choices[2], score: 0.7, matches: { name: [[7, 11]] }, _: '' },
        { item: choices[3], score: 0.6, matches: { name: [[4, 8]] }, _: '' },
        { item: choices[4], score: 0.5, matches: { name: [[13, 17]] }, _: '' },
      ];

      mockPrompt.kitSearch.choices = choices;
      mockPrompt.kitSearch.hasGroup = true;
      mockKitSearchQs.search.mockReturnValueOnce(searchResults);

      invokeSearch(mockPrompt, 'test');

      const calls = mockSendToPrompt.mock.calls;
      const scoredChoicesCall = calls.find((call) => call[0] === Channel.SET_SCORED_CHOICES);
      expect(scoredChoicesCall).toBeDefined();

      if (scoredChoicesCall) {
        const results = scoredChoicesCall[1] as ScoredChoice[];
        // lastGroup items should appear at the end
        expect(results.length).toBeGreaterThan(0);
      }
    });

    it('should handle empty groups and skip logic', () => {
      const choices = [
        { id: '1', name: 'Available Test', group: 'Active', keyword: 'available' },
        { id: '2', name: 'Active Group Header', group: 'Active', skip: true },
        { id: '3', name: 'Empty Group Header', group: 'Empty', skip: true },
        { id: '4', name: 'Another Test', group: 'Other', keyword: 'another' },
      ];
      const searchResults = [
        { item: choices[0], score: 0.9, matches: { name: [[10, 14]] }, _: '' },
        { item: choices[3], score: 0.8, matches: { name: [[8, 12]] }, _: '' },
      ];

      mockPrompt.kitSearch.choices = choices;
      mockPrompt.kitSearch.hasGroup = true;
      mockKitSearchQs.search.mockReturnValueOnce(searchResults);

      invokeSearch(mockPrompt, 'test');

      const calls = mockSendToPrompt.mock.calls;
      const scoredChoicesCall = calls.find((call) => call[0] === Channel.SET_SCORED_CHOICES);
      expect(scoredChoicesCall).toBeDefined();
    });
  });

  describe('Info, Miss, and Special Choice Types', () => {
    it('should prioritize info choices appropriately', () => {
      const choices = [
        { id: '1', name: 'Search Help', info: true },
        { id: '2', name: 'test script', keyword: 'test' },
        { id: '3', name: 'Usage Instructions', info: true },
        { id: '4', name: 'testing framework', keyword: 'framework' },
      ];
      const searchResults = [
        { item: choices[1], score: 1.0, matches: { name: [[0, 4]] }, _: '' },
        { item: choices[3], score: 0.8, matches: { name: [[0, 4]] }, _: '' },
      ];

      mockPrompt.kitSearch.choices = choices;
      mockPrompt.kitSearch.hasGroup = true;
      mockKitSearchQs.search.mockReturnValueOnce(searchResults);

      invokeSearch(mockPrompt, 'test');

      const calls = mockSendToPrompt.mock.calls;
      const scoredChoicesCall = calls.find((call) => call[0] === Channel.SET_SCORED_CHOICES);
      expect(scoredChoicesCall).toBeDefined();

      if (scoredChoicesCall) {
        const results = scoredChoicesCall[1] as ScoredChoice[];
        // Info choices should appear at the top
        const infoChoices = results.filter((r) => r.item.info === true);
        expect(infoChoices.length).toBeGreaterThan(0);
      }
    });

    it('should show miss choices only when no other matches exist', () => {
      const choices = [
        { id: '1', name: 'No Results Found', miss: true },
        { id: '2', name: 'Try Different Search', miss: true },
        { id: '3', name: 'regular script', keyword: 'regular' },
      ];
      mockPrompt.kitSearch.choices = choices;
      mockPrompt.kitSearch.hasGroup = true;
      mockKitSearchQs.search.mockReturnValueOnce([]);

      // Search with no matches
      invokeSearch(mockPrompt, 'nonexistent');

      const calls = mockSendToPrompt.mock.calls;
      const scoredChoicesCall = calls.find((call) => call[0] === Channel.SET_SCORED_CHOICES);
      expect(scoredChoicesCall).toBeDefined();

      if (scoredChoicesCall) {
        const results = scoredChoicesCall[1] as ScoredChoice[];
        // Should show miss choices when no matches
        expect(results.some((r) => r.item.miss === true)).toBe(true);
      }
    });

    it('should handle hideWithoutInput choices correctly', () => {
      const choices = [
        { id: '1', name: 'Hidden When Empty', hideWithoutInput: true },
        { id: '2', name: 'test script', keyword: 'test' },
        { id: '3', name: 'Always Visible', keyword: 'visible' },
      ];
      mockPrompt.kitSearch.choices = choices;
      mockPrompt.kitSearch.hasGroup = true;

      // Test with empty input
      invokeSearch(mockPrompt, '');

      const calls = mockSendToPrompt.mock.calls;
      const scoredChoicesCall = calls.find((call) => call[0] === Channel.SET_SCORED_CHOICES);
      expect(scoredChoicesCall).toBeDefined();

      if (scoredChoicesCall) {
        const results = scoredChoicesCall[1] as ScoredChoice[];
        // Hidden choice should not appear with empty input
        expect(results.some((r) => r.item.hideWithoutInput === true)).toBe(false);
      }
    });

    it('should show hideWithoutInput choices when there is input', () => {
      const choices = [
        { id: '1', name: 'test hidden choice', hideWithoutInput: true, keyword: 'hidden' },
        { id: '2', name: 'test script', keyword: 'test' },
        { id: '3', name: 'Always Visible', keyword: 'visible' },
      ];
      const searchResults = [
        { item: choices[0], score: 0.9, matches: { name: [[0, 4]] }, _: '' },
        { item: choices[1], score: 0.8, matches: { name: [[0, 4]] }, _: '' },
      ];

      mockPrompt.kitSearch.choices = choices;
      mockPrompt.kitSearch.hasGroup = true;
      mockKitSearchQs.search.mockReturnValueOnce(searchResults);

      invokeSearch(mockPrompt, 'test');

      const calls = mockSendToPrompt.mock.calls;
      const scoredChoicesCall = calls.find((call) => call[0] === Channel.SET_SCORED_CHOICES);
      expect(scoredChoicesCall).toBeDefined();
    });
  });

  describe('Complex Real-world Scenarios', () => {
    it('should handle complete script objects with all properties', () => {
      const choices: Script[] = [
        {
          id: '1',
          name: 'Git Status [gs]',
          alias: 'gst',
          keyword: 'git',
          group: 'Git Tools',
          pass: false,
          filePath: '/scripts/git-status.js',
          shortcut: 'cmd+g',
          tag: 'version-control',
          command: 'node',
          type: ProcessType.Background,
          kenv: 'main',
        },
        {
          id: '2',
          name: 'File Search',
          keyword: 'search',
          group: 'File Operations',
          pass: true,
          filePath: '/scripts/file-search.js',
          tag: 'files',
          command: 'node',
          type: ProcessType.Schedule,
          kenv: 'main',
        },
        {
          id: '3',
          name: 'Test Runner [test]',
          keyword: 'testing',
          group: 'Development',
          pass: '/^test-.*/i',
          filePath: '/scripts/test-runner.js',
          shortcut: 'cmd+t',
          tag: 'testing',
          command: 'node',
          type: ProcessType.System,
          kenv: 'dev',
        },
        {
          id: '4',
          name: 'URL Handler',
          keyword: 'url',
          group: 'Network',
          pass: '/^https?:\\/\\//i',
          info: false,
          miss: false,
          filePath: '/scripts/url-handler.js',
          command: 'node',
          type: ProcessType.Background,
          kenv: 'main',
        },
      ];
      const searchResults = [{ item: choices[0], score: 0.9, matches: { name: [[0, 3]] }, _: '' }];

      mockPrompt.kitSearch.choices = choices;
      mockPrompt.kitSearch.hasGroup = true;
      mockKitSearchQs.search.mockReturnValueOnce(searchResults);

      setShortcodes(mockPrompt, choices);
      invokeSearch(mockPrompt, 'git');

      const calls = mockSendToPrompt.mock.calls;
      const scoredChoicesCall = calls.find((call) => call[0] === Channel.SET_SCORED_CHOICES);
      expect(scoredChoicesCall).toBeDefined();
    });

    it('should handle competing priorities correctly', () => {
      const choices = [
        { id: '1', name: 'test', keyword: 'exact', exact: true }, // Exact name match
        { id: '2', name: 'File Manager', alias: 'test' }, // Alias match
        { id: '3', name: 'Test Runner [test]', keyword: 'runner' }, // Trigger match
        { id: '4', name: 'testing suite', keyword: 'test' }, // Keyword exact match
        { id: '5', name: 'unit test framework', keyword: 'unit' }, // Name contains match
        { id: '6', name: 'Test Handler', pass: '/^test/i' }, // Regex pass match
      ];
      const searchResults = [
        { item: choices[0], score: 1.0, matches: { name: [[0, 4]] }, _: '' },
        { item: choices[3], score: 0.9, matches: { keyword: [[0, 4]] }, _: '' },
        { item: choices[4], score: 0.8, matches: { name: [[5, 9]] }, _: '' },
      ];

      mockPrompt.kitSearch.choices = choices;
      mockPrompt.kitSearch.hasGroup = true;
      mockKitSearchQs.search.mockReturnValueOnce(searchResults);

      setShortcodes(mockPrompt, choices);
      invokeSearch(mockPrompt, 'test');

      const calls = mockSendToPrompt.mock.calls;
      const scoredChoicesCall = calls.find((call) => call[0] === Channel.SET_SCORED_CHOICES);
      expect(scoredChoicesCall).toBeDefined();

      if (scoredChoicesCall) {
        const results = scoredChoicesCall[1] as ScoredChoice[];
        // Should have proper priority ordering
        expect(results.length).toBeGreaterThan(0);
      }
    });

    it('should handle mixed content types and priorities', () => {
      const choices = [
        { id: '1', name: 'Search Help', info: true },
        { id: '2', name: 'Quick Search [qs]', alias: 'search', keyword: 'quick' },
        { id: '3', name: 'search tool', keyword: 'tool' },
        { id: '4', name: 'File Search', pass: 'search', keyword: 'file' },
        { id: '5', name: 'No Results', miss: true },
        { id: '6', name: 'Advanced Search', group: 'Advanced', keyword: 'advanced' },
        { id: '7', name: 'search results', hideWithoutInput: true, keyword: 'results' },
        { id: '8', name: 'Legacy Search', group: 'Legacy', lastGroup: true, keyword: 'legacy' },
      ];
      const searchResults = [
        { item: choices[2], score: 1.0, matches: { name: [[0, 6]] }, _: '' },
        { item: choices[5], score: 0.8, matches: { name: [[9, 15]] }, _: '' },
        { item: choices[6], score: 0.7, matches: { name: [[0, 6]] }, _: '' },
        { item: choices[7], score: 0.6, matches: { name: [[7, 13]] }, _: '' },
      ];

      mockPrompt.kitSearch.choices = choices;
      mockPrompt.kitSearch.hasGroup = true;
      mockKitSearchQs.search.mockReturnValueOnce(searchResults);

      setShortcodes(mockPrompt, choices);
      invokeSearch(mockPrompt, 'search');

      const calls = mockSendToPrompt.mock.calls;
      const scoredChoicesCall = calls.find((call) => call[0] === Channel.SET_SCORED_CHOICES);
      expect(scoredChoicesCall).toBeDefined();

      if (scoredChoicesCall) {
        const results = scoredChoicesCall[1] as ScoredChoice[];

        // Should have info at top
        const firstNonSkip = results.find((r) => !r.item.skip);
        expect(firstNonSkip?.item.info).toBe(true);

        // Should have proper grouping and ordering
        expect(results.length).toBeGreaterThan(0);
      }
    });

    it('should handle case sensitivity scenarios', () => {
      const choices = [
        { id: '1', name: 'Test Script', keyword: 'test' },
        { id: '2', name: 'TEST FRAMEWORK', keyword: 'TEST' },
        { id: '3', name: 'tEsT hElPeR', keyword: 'TeStInG' },
        { id: '4', name: 'File Manager', alias: 'Test' },
        { id: '5', name: 'Quick Tool [TEST]', keyword: 'quick' },
      ];
      const searchResults = [
        { item: choices[0], score: 1.0, matches: { name: [[0, 4]] }, _: '' },
        { item: choices[1], score: 0.9, matches: { name: [[0, 4]] }, _: '' },
        { item: choices[2], score: 0.8, matches: { name: [[0, 4]] }, _: '' },
      ];

      mockPrompt.kitSearch.choices = choices;
      mockPrompt.kitSearch.hasGroup = true;
      mockKitSearchQs.search.mockReturnValueOnce(searchResults);

      setShortcodes(mockPrompt, choices);

      // Test lowercase
      invokeSearch(mockPrompt, 'test');
      expect(mockSendToPrompt).toHaveBeenCalled();

      // Test uppercase
      mockSendToPrompt.mockClear();
      mockKitSearchQs.search.mockReturnValueOnce(searchResults);
      invokeSearch(mockPrompt, 'TEST');
      expect(mockSendToPrompt).toHaveBeenCalled();

      // Test mixed case
      mockSendToPrompt.mockClear();
      mockKitSearchQs.search.mockReturnValueOnce(searchResults);
      invokeSearch(mockPrompt, 'TeSt');
      expect(mockSendToPrompt).toHaveBeenCalled();
    });

    it('should handle shortcode priority', () => {
      const choices = [
        { id: '1', name: 'File Manager', shortcode: 'fm', keyword: 'file' },
        { id: '2', name: 'Format Manager', keyword: 'format' },
        { id: '3', name: 'Focus Mode', keyword: 'focus' },
        { id: '4', name: 'fm radio script', keyword: 'radio' },
      ];
      const searchResults = [{ item: choices[3], score: 0.8, matches: { name: [[0, 2]] }, _: '' }];

      mockPrompt.kitSearch.choices = choices;
      mockKitSearchQs.search.mockReturnValueOnce(searchResults);

      setShortcodes(mockPrompt, choices);
      invokeSearch(mockPrompt, 'fm');

      const calls = mockSendToPrompt.mock.calls;
      const scoredChoicesCall = calls.find((call) => call[0] === Channel.SET_SCORED_CHOICES);
      expect(scoredChoicesCall).toBeDefined();
    });
  });

  describe('Edge Cases in Ordering', () => {
    it('should handle choices with identical names but different properties', () => {
      const choices = [
        { id: '1', name: 'Test Script', keyword: 'one' },
        { id: '2', name: 'Test Script', keyword: 'two', exact: true },
        { id: '3', name: 'Test Script', alias: 'ts' },
        { id: '4', name: 'Test Script', pass: true },
      ];
      const searchResults = [
        { item: choices[0], score: 1.0, matches: { name: [[0, 4]] }, _: '' },
        { item: choices[1], score: 1.0, matches: { name: [[0, 4]] }, _: '' },
        { item: choices[2], score: 1.0, matches: { name: [[0, 4]] }, _: '' },
      ];

      mockPrompt.kitSearch.choices = choices;
      mockPrompt.kitSearch.hasGroup = true;
      mockKitSearchQs.search.mockReturnValueOnce(searchResults);

      setShortcodes(mockPrompt, choices);
      invokeSearch(mockPrompt, 'test');

      const calls = mockSendToPrompt.mock.calls;
      const scoredChoicesCall = calls.find((call) => call[0] === Channel.SET_SCORED_CHOICES);
      expect(scoredChoicesCall).toBeDefined();
    });

    it('should handle choices with no matching properties', () => {
      const choices = [
        { id: '1', name: 'Alpha Script', keyword: 'alpha' },
        { id: '2', name: 'Beta Tool', keyword: 'beta' },
        { id: '3', name: 'Gamma Helper', keyword: 'gamma' },
        { id: '4', name: 'Always Available', pass: true },
      ];
      mockPrompt.kitSearch.choices = choices;
      mockKitSearchQs.search.mockReturnValueOnce([]);

      invokeSearch(mockPrompt, 'nonexistent');

      const calls = mockSendToPrompt.mock.calls;
      const scoredChoicesCall = calls.find((call) => call[0] === Channel.SET_SCORED_CHOICES);
      expect(scoredChoicesCall).toBeDefined();

      if (scoredChoicesCall) {
        const results = scoredChoicesCall[1] as ScoredChoice[];
        // Should only show pass choices
        expect(results.every((r) => r.item.pass === true)).toBe(true);
      }
    });

    it('should handle sorting with score ties', () => {
      const choices = Array.from({ length: 20 }, (_, i) => ({
        id: `choice-${i}`,
        name: `test choice ${i}`,
        keyword: `keyword${i}`,
        group: i % 3 === 0 ? 'Group A' : i % 3 === 1 ? 'Group B' : 'Group C',
      }));
      const searchResults = choices.slice(0, 10).map((choice, _i) => ({
        item: choice,
        score: 0.8, // Same score for tie-breaking
        matches: { name: [[0, 4]] },
        _: '',
      }));

      mockPrompt.kitSearch.choices = choices;
      mockPrompt.kitSearch.hasGroup = true;
      mockKitSearchQs.search.mockReturnValueOnce(searchResults);

      invokeSearch(mockPrompt, 'test');

      const calls = mockSendToPrompt.mock.calls;
      const scoredChoicesCall = calls.find((call) => call[0] === Channel.SET_SCORED_CHOICES);
      expect(scoredChoicesCall).toBeDefined();

      if (scoredChoicesCall) {
        const results = scoredChoicesCall[1] as ScoredChoice[];
        expect(results.length).toBeGreaterThan(0);
      }
    });

    it('should handle multiple exact matches in different categories', () => {
      const choices = [
        { id: '1', name: 'run', keyword: 'execute' }, // Exact name
        { id: '2', name: 'Test Runner', keyword: 'run' }, // Exact keyword
        { id: '3', name: 'Script Runner', alias: 'run' }, // Exact alias
        { id: '4', name: 'Run Tool [run]', keyword: 'tool' }, // Exact trigger
        { id: '5', name: 'File Manager', pass: 'run' }, // Exact postfix
      ];
      const searchResults = [
        { item: choices[0], score: 1.0, matches: { name: [[0, 3]] }, _: '' },
        { item: choices[1], score: 1.0, matches: { keyword: [[0, 3]] }, _: '' },
        { item: choices[3], score: 0.8, matches: { name: [[0, 3]] }, _: '' },
      ];

      mockPrompt.kitSearch.choices = choices;
      mockPrompt.kitSearch.hasGroup = true;
      mockKitSearchQs.search.mockReturnValueOnce(searchResults);

      setShortcodes(mockPrompt, choices);
      invokeSearch(mockPrompt, 'run');

      const calls = mockSendToPrompt.mock.calls;
      const scoredChoicesCall = calls.find((call) => call[0] === Channel.SET_SCORED_CHOICES);
      expect(scoredChoicesCall).toBeDefined();

      if (scoredChoicesCall) {
        const results = scoredChoicesCall[1] as ScoredChoice[];
        // Should have multiple priority groups
        expect(results.length).toBeGreaterThan(0);
      }
    });

    it('should handle complex nested group scenarios', () => {
      const choices = [
        { id: '1', name: 'test alpha', group: 'Group/SubGroup/Alpha', keyword: 'alpha' },
        { id: '2', name: 'test beta', group: 'Group/SubGroup/Beta', keyword: 'beta' },
        { id: '3', name: 'test gamma', group: 'Group/Other', keyword: 'gamma' },
        { id: '4', name: 'test delta', group: 'Different', keyword: 'delta' },
        { id: '5', name: 'test epsilon', group: 'Different/Sub', keyword: 'epsilon' },
        { id: '6', name: 'test final', group: 'Final', lastGroup: true, keyword: 'final' },
      ];
      const searchResults = choices.map((choice, i) => ({
        item: choice,
        score: 1.0 - i * 0.1,
        matches: { name: [[0, 4]] },
        _: '',
      }));

      mockPrompt.kitSearch.choices = choices;
      mockPrompt.kitSearch.hasGroup = true;
      mockKitSearchQs.search.mockReturnValueOnce(searchResults);

      invokeSearch(mockPrompt, 'test');

      const calls = mockSendToPrompt.mock.calls;
      const scoredChoicesCall = calls.find((call) => call[0] === Channel.SET_SCORED_CHOICES);
      expect(scoredChoicesCall).toBeDefined();

      if (scoredChoicesCall) {
        const results = scoredChoicesCall[1] as ScoredChoice[];
        // Should maintain group structure
        expect(results.length).toBeGreaterThan(0);
      }
    });
  });
});<|MERGE_RESOLUTION|>--- conflicted
+++ resolved
@@ -17,16 +17,7 @@
     verbose: vi.fn(),
   },
   perf: {
-<<<<<<< HEAD
-    start: vi.fn(() => vi.fn(() => 0)),
-    measure: vi.fn(async (_name: string, fn: () => Promise<unknown>) => fn()),
-    measureSync: vi.fn((_name: string, fn: () => unknown) => fn()),
-    logMetric: vi.fn(),
-    logSummary: vi.fn(),
-    isEnabled: vi.fn(() => false),
-=======
     start: vi.fn(() => vi.fn()), // Returns a function that ends the perf measurement
->>>>>>> 7c52424e
   },
 }));
 
