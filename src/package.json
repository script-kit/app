--- conflicted
+++ resolved
@@ -1,11 +1,7 @@
 {
   "name": "kit",
   "productName": "Kit",
-<<<<<<< HEAD
-  "version": "1.3.0-alpha.21",
-=======
   "version": "1.3.0-beta.1",
->>>>>>> ab3dc57c
   "description": "The Script Kit companion app",
   "main": "./main.prod.js",
   "author": {
